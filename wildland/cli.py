# Wildland Project
#
# Copyright (C) 2020 Golem Foundation,
#                    Paweł Marczewski <pawel@invisiblethingslab.com>,
#                    Wojtek Porczyk <woju@invisiblethingslab.com>
#
# This program is free software: you can redistribute it and/or modify
# it under the terms of the GNU General Public License as published by
# the Free Software Foundation, either version 3 of the License, or
# (at your option) any later version.
#
# This program is distributed in the hope that it will be useful,
# but WITHOUT ANY WARRANTY; without even the implied warranty of
# MERCHANTABILITY or FITNESS FOR A PARTICULAR PURPOSE.  See the
# GNU General Public License for more details.
#
# You should have received a copy of the GNU General Public License
# along with this program.  If not, see <https://www.gnu.org/licenses/>.

'''
Wildland command-line interface.
'''

import argparse
import copy
import json
import os
import pathlib
import shlex
import subprocess
import sys
import tempfile
import time

from pathlib import Path
from typing import Optional, Tuple

import botocore.credentials
import botocore.session

from .manifest.loader import ManifestLoader
from .manifest.manifest import Manifest, ManifestError, HEADER_SEPARATOR, split_header
from .manifest.user import User
from .container import Container
from .exc import WildlandError
from .log import init_logging
from . import resolve


PROJECT_PATH = Path(__file__).resolve().parents[1]
FUSE_ENTRY_POINT = PROJECT_PATH / 'wildland-fuse'


class CliError(WildlandError):
    '''
    User error during CLI command execution
    '''

# pylint: disable=no-self-use

class Command:
    '''Base command'''

    def __init__(self):
        self.loader: ManifestLoader = None
        self.mount_dir: Path = None

    @property
    def description(self):
        '''
        Description for this command. By default, taken from class docstring.
        '''
        return self.__class__.__doc__

    def add_arguments(self, parser):
        '''
        Add arguments supported by this command.
        '''

    def setup(self, loader: ManifestLoader):
        '''
        Initialize the command before calling handle().

        The initialization is a separate step, so that we can still read
        command description and call add_arguments() before.
        '''

        self.loader = loader
        self.mount_dir = Path(loader.config.get('mount_dir'))

    def handle(self, args):
        '''
        Run the command based on parsed arguments.
        '''

        raise NotImplementedError()

    def read_manifest_file(self,
                           name: Optional[str],
                           manifest_type: Optional[str]) \
                           -> Tuple[bytes, Optional[Path]]:
        '''
        Read a manifest file specified by name. Recognize None as stdin.

        Returns (data, file_path).
        '''

        if name is None:
            return (sys.stdin.buffer.read(), None)

        path = self.loader.find_manifest(name, manifest_type)
        if not path:
            if manifest_type:
                raise CliError(
                    f'{manifest_type.title()} manifest not found: {name}')
            raise CliError(f'Manifest not found: {name}')
        print(f'Loading: {path}')
        with open(path, 'rb') as f:
            return (f.read(), path)

    def find_user(self, name: Optional[str]) -> User:
        '''
        Find a user specified by name, using default if there is none.
        '''

        if name:
            user = self.loader.find_user(name)
            if not user:
                raise CliError(f'User not found: {name}')
            print(f'Using user: {user.signer}')
            return user
        user = self.loader.find_default_user()
        if user is None:
            raise CliError(
                'Default user not set, you need to provide --user')
        print(f'Using default user: {user.signer}')
        return user

    def ensure_mounted(self):
        '''
        Check that Wildland is mounted, and raise an exception otherwise.
        '''

        if not os.path.isdir(self.mount_dir / '.control'):
            raise CliError(f'Wildland not mounted at {self.mount_dir}')

    def write_control(self, name: str, data: bytes):
        '''
        Write to a .control file.
        '''

        control_path = self.mount_dir / '.control' / name
        try:
            with open(control_path, 'wb') as f:
                f.write(data)
        except IOError as e:
            raise CliError(f'Control command failed: {control_path}: {e}')

    def read_control(self, name: str) -> bytes:
        '''
        Read a .control file.
        '''

        control_path = self.mount_dir / '.control' / name
        try:
            with open(control_path, 'rb') as f:
                return f.read()
        except IOError as e:
            raise CliError(f'Reading control file failed: {control_path}: {e}')

    def wait_for_mount(self):
        '''
        Wait until Wildland is mounted.
        '''

        n_tries = 20
        delay = 0.1
        for _ in range(n_tries):
            if os.path.isdir(self.mount_dir / '.control'):
                return
            time.sleep(delay)
        raise CliError(f'Timed out waiting for Wildland to mount: {self.mount_dir}')


    def get_command_for_mount_container(self, container):
        '''
        Prepare command to be written to :file:`/.control/mount` to mount
        a container

        Args:
            container (Container): the container to be mounted
        '''
        signer = container.manifest.fields['signer']
        default_user = self.loader.config.get('default_user')

        paths = [
            os.fspath(
                f'/.users/{signer}' / pathlib.PurePosixPath(p).relative_to('/'))
            for p in container.paths]
        if signer is not None and signer == default_user:
            paths.extend(os.fspath(p) for p in container.paths)

        return {
            'paths': paths,
            'storage': container.select_storage(self.loader).fields,
        }


class UserCreateCommand(Command):
    '''
    Create a new user manifest and save it. You need to have a GPG private key
    in your keyring.
    '''

    def add_arguments(self, parser):
        parser.add_argument(
            'name', nargs='?',
            help='Name for the user')
        parser.add_argument(
            '--key', required=True,
            help='GPG key identifier')

    def handle(self, args):
        signer, pubkey = self.loader.sig.find(args.key)
        print(f'Using key: {signer}')

        path = self.loader.create_user(signer, pubkey, args.name)
        print(f'Created: {path}')

        if self.loader.config.get('default_user') is None:
            print(f'Using {signer} as default user')
            self.loader.config.update_and_save(default_user=signer)


class StorageCreateCommand(Command):
    '''
    Create a new storage manifest.

    The storage has to be associated with a specific container.
    '''

    supported_types = [
        'local',
        'local-cached',
        's3',
        'webdav',
    ]

    def add_arguments(self, parser):
        parser.add_argument(
            'name', nargs='?',
            help='Name for the storage')
        parser.add_argument(
            '--type',
            required=True,
            choices=self.supported_types,
            help='Storage type')
        parser.add_argument(
            '--container', metavar='CONTAINER',
            required=True,
            help='Container this storage is for')
        parser.add_argument(
            '--update-container', '-u', action='store_true',
            help='Update the container after creating storage')
        parser.add_argument(
            '--user',
            help='User for signing')

        parser.add_argument(
            '--path',
            help='Path (local)')
        parser.add_argument(
            '--bucket',
            help='Bucket name (S3)')
        parser.add_argument(
            '--url',
            help='URL (WebDAV)')
        parser.add_argument(
            '--login',
            help='Login (WebDAV)')
        parser.add_argument(
            '--password',
            help='Password (WebDAV)')

    def handle(self, args):
        if args.type in ['local', 'local-cached']:
            fields = self.get_fields(args, 'path')
        elif args.type == 's3':
            fields = self.get_fields(args, 'bucket')
            fields['credentials'] = self.get_aws_credentials()
        elif args.type == 'webdav':
            fields = self.get_fields(args, 'url', 'login', 'password')
            fields['credentials'] = {
                'login': fields.pop('login'),
                'password': fields.pop('password'),
            }
        else:
            assert False, args.type

        self.loader.load_users()
        user = self.find_user(args.user)

        container_path, container_manifest = self.loader.load_manifest(args.container,
                                                        'container')
        if not container_manifest:
            raise CliError(f'Not found: {args.container}')
        container_mount_path = container_manifest.fields['paths'][0]
        print(f'Using container: {container_path} ({container_mount_path})')
        fields['container_path'] = container_mount_path

        storage_path = self.loader.create_storage(user.signer, args.type, fields, args.name)
        print('Created: {}'.format(storage_path))

        if args.update_container:
            print('Adding storage to container')
            fields = copy.deepcopy(container_manifest.fields)
            fields['backends']['storage'].append(str(storage_path))
            container_manifest = Manifest.from_fields(fields)
            self.loader.validate_manifest(container_manifest, 'container')
            container_manifest.sign(self.loader.sig)
            signed_data = container_manifest.to_bytes()
            print(f'Saving: {container_path}')
            with open(container_path, 'wb') as f:
                f.write(signed_data)

    def get_fields(self, args, *names) -> dict:
        '''
        Create a dict of fields from required arguments.
        '''
        fields = {}
        for name in names:
            if not getattr(args, name):
                raise CliError('Expecting the following fields: {}'.format(
                    ', '.join(names)))
            fields[name] = getattr(args, name)
        return fields

    def get_aws_credentials(self) -> dict:
        '''
        Retrieve AWS credentials.
        '''

        print('Resolving AWS credentials...')
        session = botocore.session.Session()
        resolver = botocore.credentials.create_credential_resolver(session)
        credentials = resolver.load_credentials()
        if not credentials:
            raise CliError("AWS not configured, run 'aws configure' first")
        print(f'Credentials found by method: {credentials.method}')
        return {
            'access_key': credentials.access_key,
            'secret_key': credentials.secret_key,
        }


class ContainerCreateCommand(Command):
    '''
    Create a new container manifest.
    '''

    def add_arguments(self, parser):
        parser.add_argument(
            'name', nargs='?',
            help='Name for the container')
        parser.add_argument(
            '--user',
            help='User for signing')
        parser.add_argument(
            '--path', nargs='+', required=True,
            help='Mount path (can be repeated)')

    def handle(self, args):
        self.loader.load_users()
        user = self.find_user(args.user)
        path = self.loader.create_container(user.signer, args.path, args.name)
        print(f'Created: {path}')


class ContainerUpdateCommand(Command):
    '''
    Update a container manifest.
    '''

    def add_arguments(self, parser):
        parser.add_argument(
            'container', metavar='CONTAINER',
            help='Container to modify')
        parser.add_argument(
            '--storage', nargs='*',
            help='Storage to use (can be repeated)')

    def handle(self, args):
        self.loader.load_users()
        path, manifest = self.loader.load_manifest(args.container, 'container')
        if not path:
            raise CliError(f'Container not found: {args.container}')

        if not args.storage:
            print('No change')
            return

        storages = list(manifest.fields['backends']['storage'])
        for storage_name in args.storage:
            storage_path = self.loader.find_manifest(storage_name, 'storage')
            if not storage_path:
                raise CliError(f'Storage manifest not found: {storage_name}')
            print(f'Adding storage: {storage_path}')
            if str(storage_path) in storages:
                raise CliError('Storage already attached to container')
            storages.append(str(storage_path))

        fields = copy.deepcopy(manifest.fields)
        fields['backends']['storage'] = storages
        new_manifest = Manifest.from_fields(fields)
        self.loader.validate_manifest(new_manifest, 'container')
        new_manifest.sign(self.loader.sig)
        signed_data = new_manifest.to_bytes()

        print(f'Saving: {path}')
        with open(path, 'wb') as f:
            f.write(signed_data)


class UserListCommand(Command):
    '''
    Display known users.
    '''

    def handle(self, args):
        self.loader.load_users()
        for user in self.loader.users:
            print('{} {}'.format(user.signer, user.manifest_path))


class StorageListCommand(Command):
    '''
    Display known storages.
    '''

    def handle(self, args):
        self.loader.load_users()
        for path, manifest in self.loader.load_manifests('storage'):
            print(path)
            storage_type = manifest.fields['type']
            print(f'  type:', storage_type)
            if storage_type == 'local':
                print(f'  path:', manifest.fields['path'])


class ContainerListCommand(Command):
    '''
    Display known containers.
    '''

    def handle(self, args):
        self.loader.load_users()
        for path, manifest in self.loader.load_manifests('container'):
            print(path)
            for container_path in manifest.fields['paths']:
                print(f'  path:', container_path)
            for storage_path in manifest.fields['backends']['storage']:
                print(f'  storage:', storage_path)


class SignCommand(Command):
    '''
    Sign a manifest. The input file can be a manifest with or without header.
    The existing header will be ignored.

    If invoked with manifest type (``user sign``, etc.), the will also validate
    the manifest against schema.
    '''

    def __init__(self, manifest_type=None):
        super().__init__()
        self.manifest_type = manifest_type

    def add_arguments(self, parser):
        parser.add_argument(
            'input_file', metavar='FILE', nargs='?',
            help='File to sign (default is stdin)')
        parser.add_argument(
            '-o', dest='output_file', metavar='FILE',
            help='Output file (default is stdout)')
        parser.add_argument(
            '-i', dest='in_place', action='store_true',
            help='Modify the file in place')

    def handle(self, args):
        if args.in_place:
            if not args.input_file:
                raise CliError('Cannot -i without a file')
            if args.output_file:
                raise CliError('Cannot use both -i and -o')

        self.loader.load_users()
        data, path = self.read_manifest_file(args.input_file,
                                             self.manifest_type)

        manifest = Manifest.from_unsigned_bytes(data)
        if self.manifest_type:
            self.loader.validate_manifest(manifest, self.manifest_type)
        manifest.sign(self.loader.sig,
                      attach_pubkey=self.manifest_type == 'user')
        signed_data = manifest.to_bytes()

        if args.in_place:
            print(f'Saving: {path}')
            with open(path, 'wb') as f:
                f.write(signed_data)
        elif args.output_file:
            print(f'Saving: {args.output_file}')
            with open(args.output_file, 'wb') as f:
                f.write(signed_data)
        else:
            sys.stdout.buffer.write(signed_data)


class VerifyCommand(Command):
    '''
    Verify a manifest signature.

    If invoked with manifests type (``user verify``, etc.), the command will
    also validate the manifest against schema.
    '''

    def __init__(self, manifest_type=None):
        super().__init__()
        self.manifest_type = manifest_type

    def add_arguments(self, parser):
        parser.add_argument(
            'input_file', metavar='FILE', nargs='?',
            help='File to verify (default is stdin)')

    def handle(self, args):
        self.loader.load_users()
        data, _path = self.read_manifest_file(args.input_file,
                                              self.manifest_type)
        try:
            manifest = Manifest.from_bytes(
                data, self.loader.sig,
                self_signed=self.manifest_type == 'user')
            if self.manifest_type:
                self.loader.validate_manifest(manifest, self.manifest_type)
        except ManifestError as e:
            raise CliError(f'Error verifying manifest: {e}')
        print('Manifest is valid')


class EditCommand(Command):
    '''
    Edit and sign a manifest in a safe way. The command will launch an editor
    and validate the edited file before signing and replacing it.

    If invoked with manifests type (``user edit``, etc.), the command will
    also validate the manifest against schema.
    '''

    def __init__(self, manifest_type=None):
        super().__init__()
        self.manifest_type = manifest_type

    def add_arguments(self, parser):
        parser.add_argument(
            'input_file', metavar='FILE',
            help='File to edit')

        parser.add_argument(
            '--editor', metavar='EDITOR',
            help='Editor to use, instead of $EDITOR')

    def handle(self, args):
        if args.editor is None:
            args.editor = os.getenv('EDITOR')
            if args.editor is None:
                raise CliError('No editor specified and EDITOR not set')

        data, path = self.read_manifest_file(args.input_file,
                                             self.manifest_type)

        if HEADER_SEPARATOR in data:
            _, data = split_header(data)

        # Do not use NamedTemporaryFile, because the editor might create a new
        # file instead modifying the existing one.
        with tempfile.TemporaryDirectory(prefix='wledit.') as temp_dir:
            temp_path = Path(temp_dir) / path.name
            with open(temp_path, 'wb') as f:
                f.write(data)

            command = '{} {}'.format(
                args.editor, shlex.quote(f.name))
            print(f'Running editor: {command}')
            try:
                subprocess.run(command, shell=True, check=True)
            except subprocess.CalledProcessError:
                raise CliError('Running editor failed')

            with open(temp_path, 'rb') as f:
                data = f.read()

        self.loader.load_users()
        manifest = Manifest.from_unsigned_bytes(data)
        if self.manifest_type:
            self.loader.validate_manifest(manifest, self.manifest_type)
        manifest.sign(self.loader.sig,
                      attach_pubkey=self.manifest_type == 'user')
        signed_data = manifest.to_bytes()
        with open(path, 'wb') as f:
            f.write(signed_data)
        print(f'Saved: {path}')


class MountCommand(Command):
    '''
    Mount the Wildland filesystem. The default path is ``~/wildland/``, but
    it can be customized in the configuration file
    (``~/.widland/config.yaml``) as ``mount_dir``.
    '''

    def add_arguments(self, parser):
        parser.add_argument(
            '--remount', '-r', action='store_true',
            help='If mounted already, remount')

        parser.add_argument(
            '--debug', '-d', action='count',
            default=0,
            help='Debug mode: run in foreground (repeat for more verbosity)')

        parser.add_argument(
            '--container', '-c', metavar='CONTAINER', nargs='*',
            help='Container to mount (can be repeated)')

    def handle(self, args):
        if not os.path.exists(self.mount_dir):
            print(f'Creating: {self.mount_dir}')
            os.makedirs(self.mount_dir)

        if os.path.isdir(self.mount_dir / '.control'):
            if not args.remount:
                raise CliError(f'Already mounted')
            self.unmount()

        cmd = [str(FUSE_ENTRY_POINT), str(self.mount_dir)]
        options = []

        if args.debug > 0:
            options.append('log=-')
            cmd.append('-f')
            if args.debug > 1:
                cmd.append('-d')

        self.loader.load_users()
        to_mount = []
        if args.container:
            for name in args.container:
                path, manifest = self.loader.load_manifest(name, 'container')
                if not manifest:
                    raise CliError(f'Container not found: {name}')
                container = Container(manifest)
                to_mount.append((path,
                    self.get_command_for_mount_container(container)))

        if options:
            cmd += ['-o', ','.join(options)]

        if args.debug:
            self.run_debug(cmd, to_mount)
        else:
            self.mount(cmd)
            self.mount_containers(to_mount)

    def run_debug(self, cmd, to_mount):
        '''
        Run the FUSE driver in foreground, and cleanup on SIGINT.
        '''

        print(f'Mounting in foreground: {self.mount_dir}')
        print('Press Ctrl-C to unmount')
        # Start a new session in order to not propagate SIGINT.
        p = subprocess.Popen(cmd, start_new_session=True)
        self.wait_for_mount()
        self.mount_containers(to_mount)
        try:
            p.wait()
        except KeyboardInterrupt:
            self.unmount()
            p.wait()

        if p.returncode != 0:
            raise CliError(f'FUSE driver exited with failure')

    def mount(self, cmd):
        '''
        Mount the Wildland filesystem.
        '''

        print(f'Mounting: {self.mount_dir}')
        try:
            subprocess.run(cmd, check=True)
        except subprocess.CalledProcessError as e:
            raise CliError(f'Failed to unmount: {e}')

    def mount_containers(self, to_mount):
        '''
        Issue a series of .control/mount commands.
        '''

        for path, command in to_mount:
            print(f'Mounting: {path}')
            try:
                with open(self.mount_dir / '.control/mount', 'wb') as f:
                    f.write(json.dumps(command).encode())
            except IOError as e:
                self.unmount()
                raise CliError(f'Failed to mount {path}: {e}')

    def unmount(self):
        '''
        Unmount the Wildland filesystem.
        '''
        print(f'Unmounting: {self.mount_dir}')
        cmd = ['umount', str(self.mount_dir)]
        try:
            subprocess.run(cmd, check=True)
        except subprocess.CalledProcessError as e:
            raise CliError(f'Failed to unmount: {e}')


class UnmountCommand(Command):
    '''
    Unmount the Wildland filesystem.
    '''

    def handle(self, args):
        print(f'Unmounting: {self.mount_dir}')
        cmd = ['umount', str(self.mount_dir)]
        try:
            subprocess.run(cmd, check=True)
        except subprocess.CalledProcessError as e:
            raise CliError(f'Failed to unmount: {e}')


class ContainerMountCommand(Command):
    '''
    Mount a container. The Wildland system has to be mounted first, see ``wl
    mount``.
    '''

    def add_arguments(self, parser):
        parser.add_argument(
            'container', metavar='CONTAINER',
            help='Container name or path to manifest')

    def handle(self, args):
        self.ensure_mounted()
        self.loader.load_users()
        path, manifest = self.loader.load_manifest(args.container, 'container')
        if not manifest:
            raise CliError(f'Not found: {args.container}')

        container = Container(manifest)
<<<<<<< HEAD
        command = self.get_command_for_mount_container(container)
=======
        storage_manifest = container.select_storage(self.loader)
        command = {
            'paths': [str(p) for p in container.paths],
            'storage': storage_manifest.fields,
        }
>>>>>>> 338595fb

        print(f'Mounting: {path}')
        self.write_control('mount', json.dumps(command).encode())


class ContainerUnmountCommand(Command):
    '''
    Unmount a container. You can either specify the container manifest, or
    identify the container by one of its path (using ``--path``).
    '''

    def add_arguments(self, parser):
        parser.add_argument(
            'container', metavar='CONTAINER', nargs='?',
            help='Container name or path to manifest')
        parser.add_argument(
            '--path', metavar='PATH',
            help='Mount path to search for')

    def handle(self, args):
        self.ensure_mounted()
        self.loader.load_users()

        if bool(args.container) + bool(args.path) != 1:
            raise CliError('Specify either container or --path')

        if args.container:
            num = self.find_by_manifest(args.container)
        else:
            num = self.find_by_path(args.path)
        print(f'Unmounting storage {num}')
        self.write_control('unmount', str(num).encode())

    def find_by_manifest(self, container_name):
        '''
        Find container ID by reading the manifest and matching paths.
        '''

        path, manifest = self.loader.load_manifest(container_name, 'container')
        if not manifest:
            raise CliError(f'Not found: {container_name}')
        print(f'Using manifest: {path}')
        mount_path = manifest.fields['paths'][0]
        return self.find_by_path(mount_path)

    def find_by_path(self, mount_path):
        '''
        Find container ID by one of mount paths.
        '''

        paths = self.read_paths()
        if mount_path not in paths:
            raise CliError(f'No container found under {mount_path}')
        return paths[mount_path]

    def read_paths(self):
        '''Read and parse .control/paths.'''

        return json.loads(self.read_control('paths'))


class GetCommand(Command):
    '''
    Get a file, given its Wildland path. Saves to stdout or to a file.
    '''

    def add_arguments(self, parser):
        parser.add_argument(
            'wlpath', metavar='WLPATH',
            help='Wildland path to the file')

        parser.add_argument(
            'local_path', metavar='PATH', nargs='?',
            help='Local path (default is stdout)')

    def handle(self, args):
        wlpath = resolve.WildlandPath.from_str(args.wlpath)
        self.loader.load_users()
        default_user = self.loader.find_default_user()

        data = resolve.read_file(
            self.loader, wlpath,
            default_user.signer if default_user else None)
        if args.local_path:
            with open(args.local_path, 'wb') as f:
                f.write(data)
        else:
            sys.stdout.buffer.write(data)


class PutCommand(Command):
    '''
    Put a file under Wildland path. Reads from stdout or from a file.
    '''

    def add_arguments(self, parser):
        parser.add_argument(
            'local_path', metavar='PATH', nargs='?',
            help='Local path (default is stdout)')

        parser.add_argument(
            'wlpath', metavar='WLPATH',
            help='Wildland path to the file')

    def handle(self, args):
        wlpath = resolve.WildlandPath.from_str(args.wlpath)
        self.loader.load_users()
        default_user = self.loader.find_default_user()

        if args.local_path:
            with open(args.local_path, 'rb') as f:
                data = f.read()
        else:
            data = sys.stdin.buffer.read()

        resolve.write_file(
            data, self.loader, wlpath,
            default_user.signer if default_user else None)


class MainCommand:
    '''
    Main Wildland CLI command that defers to sub-commands.
    '''

    commands = [
        ('user', 'User management', [
            ('create', 'Create user', UserCreateCommand()),
            ('list', 'List users', UserListCommand()),
            ('sign', 'Sign user', SignCommand('user')),
            ('verify', 'Verify user', VerifyCommand('user')),
            ('edit', 'Edit user', EditCommand('user')),
        ]),

        ('storage', 'Storage management', [
            ('create', 'Create stroage', StorageCreateCommand()),
            ('list', 'List storages', StorageListCommand()),
            ('sign', 'Sign storage', SignCommand('storage')),
            ('verify', 'Verify storage', VerifyCommand('storage')),
            ('edit', 'Edit storage', EditCommand('storage')),
        ]),

        ('container', 'Container management', [
            ('create', 'Create container', ContainerCreateCommand()),
            ('update', 'Update container', ContainerUpdateCommand()),
            ('list', 'List containers', ContainerListCommand()),
            ('sign', 'Sign container', SignCommand('container')),
            ('verify', 'Verify container', VerifyCommand('container')),
            ('edit', 'Edit container', EditCommand('container')),
            ('mount', 'Mount container', ContainerMountCommand()),
            ('unmount', 'Unmount container', ContainerUnmountCommand()),
        ]),

        ('sign', 'Sign manifest', SignCommand()),
        ('verify', 'Verify manifest', VerifyCommand()),
        ('edit', 'Edit manifest', EditCommand()),

        ('mount', 'Mount Wildland filesystem', MountCommand()),
        ('unmount', 'Unmount Wildland filesystem', UnmountCommand()),

        ('get', 'Get a file from container', GetCommand()),
        ('put', 'Put a file in container', PutCommand()),
    ]

    def __init__(self):
        self.parser = argparse.ArgumentParser()
        self.parser.set_defaults(parser=self.parser, command=None)

        self.add_arguments(self.parser)
        self.add_commands(self.parser, self.commands)

    def add_commands(self, parser, commands):
        '''
        Construct a subcommand tree.
        '''

        subparsers = parser.add_subparsers()
        for name, short, item in commands:
            if isinstance(item, list):
                subparser = subparsers.add_parser(name, help=short)
                subparser.set_defaults(parser=subparser, command=None)
                self.add_commands(subparser, item)
            else:
                command_parser = subparsers.add_parser(
                    name,
                    help=short,
                    description=item.description,
                )
                command_parser.set_defaults(parser=command_parser,
                                            command=item)
                item.add_arguments(command_parser)

    def add_arguments(self, parser):
        '''
        Add common arguments.
        '''

        parser.add_argument(
            '--base-dir',
            help='Base directory for configuration')
        parser.add_argument(
            '--dummy', action='store_true',
            help='Use dummy signatures')
        parser.add_argument(
            '--verbose', '-v', action='count', default=0,
            help='Output logs (repeat for more verbosity)')

    def run(self, cmdline):
        '''
        Entry point.
        '''
        args = self.parser.parse_args(cmdline)
        if args.command:
            loader = ManifestLoader(
                dummy=args.dummy, base_dir=args.base_dir)
            try:
                if args.verbose:
                    level = 'INFO' if args.verbose == 1 else 'DEBUG'
                    init_logging(level=level)
                args.command.setup(loader)
                args.command.handle(args)
            finally:
                loader.close()
        else:
            parser = args.parser
            parser.print_help()


def make_parser():
    '''
    Entry point for Sphinx to parse the commands.
    '''
    return MainCommand().parser


def main(cmdline=None):
    '''
    Wildland CLI entry point.
    '''

    if cmdline is None:
        cmdline = sys.argv[1:]

    try:
        MainCommand().run(cmdline)
    except CliError as e:
        print(f'error: {e}')
        sys.exit(1)


if __name__ == '__main__':
    main()<|MERGE_RESOLUTION|>--- conflicted
+++ resolved
@@ -181,7 +181,6 @@
             time.sleep(delay)
         raise CliError(f'Timed out waiting for Wildland to mount: {self.mount_dir}')
 
-
     def get_command_for_mount_container(self, container):
         '''
         Prepare command to be written to :file:`/.control/mount` to mount
@@ -762,15 +761,7 @@
             raise CliError(f'Not found: {args.container}')
 
         container = Container(manifest)
-<<<<<<< HEAD
         command = self.get_command_for_mount_container(container)
-=======
-        storage_manifest = container.select_storage(self.loader)
-        command = {
-            'paths': [str(p) for p in container.paths],
-            'storage': storage_manifest.fields,
-        }
->>>>>>> 338595fb
 
         print(f'Mounting: {path}')
         self.write_control('mount', json.dumps(command).encode())
