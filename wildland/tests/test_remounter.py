# Wildland Project
#
# Copyright (C) 2021 Golem Foundation,
#                    Marek Marczykowski-Górecki <marmarek@invisiblethingslab.com>,
#
# This program is free software: you can redistribute it and/or modify
# it under the terms of the GNU General Public License as published by
# the Free Software Foundation, either version 3 of the License, or
# (at your option) any later version.
#
# This program is distributed in the hope that it will be useful,
# but WITHOUT ANY WARRANTY; without even the implied warranty of
# MERCHANTABILITY or FITNESS FOR A PARTICULAR PURPOSE.  See the
# GNU General Public License for more details.
#
# You should have received a copy of the GNU General Public License
# along with this program.  If not, see <https://www.gnu.org/licenses/>.

# pylint: disable=missing-docstring,redefined-outer-name,unused-argument
import os
import re
import shutil
from dataclasses import dataclass
from pathlib import PurePosixPath
from typing import List, Tuple, Callable, Dict
from unittest import mock

import pytest

from wildland.wildland_object.wildland_object import WildlandObject
from ..client import Client
from ..container import Container
from ..control_client import ControlClientError
from ..manifest.manifest import ManifestError
from ..remounter import Remounter

DUMMY_BACKEND_UUID0 = '00000000-0000-0000-000000000000'
DUMMY_BACKEND_UUID1 = '11111111-1111-1111-111111111111'


def get_container_uuid_from_uuid_path(uuid_path: str):
    match = re.search('/.uuid/(.+?)$', uuid_path)
    return match.group(1) if match else ''


@pytest.fixture
def setup(base_dir, cli, control_client):
    control_client.expect('status', {})
    os.mkdir(base_dir / 'manifests')
    os.mkdir(base_dir / 'storage1')
    os.mkdir(base_dir / 'storage2')
    os.mkdir(base_dir / 'storage3')

    patch_uuid = mock.patch('uuid.uuid4', return_value=DUMMY_BACKEND_UUID0)
    patch_uuid.start()

    cli('user', 'create', 'User', '--key', '0xaaa')
    cli('user', 'create', 'User2', '--key', '0xbbb', '--path', '/users/User2')

    cli('container', 'create', 'Infra', '--path', '/.manifests',
        '--path', '/.uuid/0000000000-1111-0000-0000-000000000000',
        '--no-encrypt-manifest', '--update-user')
    cli('storage', 'create', 'local', 'Infra1',
        '--location', base_dir / 'manifests',
        '--container', 'Infra')
    cli('container', 'create', 'Container1', '--path', '/path',
        '--path', '/.uuid/0000000000-1111-0000-1111-000000000000',
        '--no-encrypt-manifest')
    cli('storage', 'create', 'local', 'Storage1',
        '--location', base_dir / 'storage1',
        '--container', 'Container1',
        '--trusted', '--no-inline')

    cli('container', 'create', 'Container2', '--no-encrypt-manifest',
        '--path', '/.uuid/0000000000-1111-1111-1111-000000000000',
        '--path', '/other/path')
    cli('storage', 'create', 'local', 'Storage2',
        '--location', base_dir / 'storage2',
        '--container', 'Container2', '--no-inline')

    cli('container', 'create', 'C.User2',
        '--path', '/.uuid/0000000000-2222-0000-1111-000000000000',
        '--owner', 'User2',
        '--path', '/users/User2',
        '--update-user', '--no-encrypt-manifest')
    cli('storage', 'create', 'local', 'Storage3',
        '--location', base_dir / 'storage3',
        '--container', 'C.User2', '--no-inline',
        '--manifest-pattern', '/.manifests/*.yaml')

    shutil.copy(base_dir / 'containers/Container1.container.yaml',
                base_dir / 'manifests/Container1.yaml')
    shutil.copy(base_dir / 'containers/Container2.container.yaml',
                base_dir / 'manifests/Container2.yaml')

    infra_path = f'/.users/0xaaa/.uuid/0000000000-1111-0000-0000-000000000000/' \
        f'.backends/{DUMMY_BACKEND_UUID0}'
    control_client.add_storage_paths(0, [infra_path, '/.manifests'])

    patch_uuid.stop()

@pytest.fixture
def client(setup, base_dir):
    # pylint: disable=unused-argument
    client = Client(base_dir=base_dir)
    return client


class TerminateRemounter(Exception):
    pass


@dataclass
class ExpectedMount:
    owner: str

    paths: List[PurePosixPath]
    #: backend-id -> storage-id
    backends: Dict[str, int]


class RemounterWrapper(Remounter):
    def __init__(self, *args, control_client, **kwargs):
        super().__init__(*args, **kwargs)
        # list of:
        # - storages to mount as ExpectedMount objects
        #   storage-ids are used to mock given storage as mounted
        # - storages to unmount
        # - callable to apply modifications after processing request
        self.expected_actions: List[Tuple[List[ExpectedMount], List[int], Callable]] = []
        self.call_counter = 0
        self.control_client = control_client

    def expect_action(self, to_mount, to_unmount, callback):
        """
        Register expected action to be called by Remounter.
        Actions are expected in order of expect_action() calls.
        """
        self.expected_actions.append((to_mount, to_unmount, callback))

    def mount_pending(self):
        """
        Mock override real mount_pending() to check if queued operations match expectations
        registered with expect_action() calls.
        """
        assert self.call_counter < len(self.expected_actions), \
            f'expected only {len(self.expected_actions)} remounter iterations'
        to_mount, to_unmount, callback = self.expected_actions[self.call_counter]
        self.call_counter += 1

        assert len(self.to_mount) == len(to_mount), f'expected {to_mount}, actual {self.to_mount}'
        # TODO: sort
        for expected, actual in zip(to_mount, self.to_mount):
            # container
            assert expected.owner == actual[0].owner
            assert expected.paths == actual[0].paths
            # backends
            assert len(expected.backends) == len(actual[1])
            storage_id = None
            for expected_b, actual_b in zip(
                    sorted(expected.backends.items()),
                    sorted(actual[1], key=lambda s: s.backend_id)):
                assert expected_b[0] == actual_b.backend_id
                if actual_b.is_primary:
                    storage_id = expected_b[1]
                # register as mounted - backend specific path
                uuid = get_container_uuid_from_uuid_path(str(expected.paths[0]))
                self.control_client.add_storage_paths(
                    expected_b[1],
                    [f'/.users/{expected.owner}:/.backends/{uuid}/{expected_b[0]}']
                )

                # calculate storage tag, so params/paths change will be detected
                mount_paths = self.fs_client.get_storage_mount_paths(actual[0], actual_b, actual[2])
                tag = self.fs_client.get_storage_tag(mount_paths, actual_b.params)
                self.control_client.results['info'][expected_b[1]]['extra']['tag'] = tag

            # if there is primary storage, mount under generic paths too
            if storage_id is not None:
                self.control_client.add_storage_paths(
                    storage_id,
                    [f'/.users/{expected.owner}:{path}' for path in expected.paths]
                )
        self.to_mount.clear()

        # check to_unmount
        assert len(self.to_unmount) == len(to_unmount), \
            f'call {self.call_counter-1}: expected {to_unmount}, actual {self.to_unmount}'
        assert set(self.to_unmount) == set(to_unmount), \
            f'call {self.call_counter-1}: expected {to_unmount}, actual {self.to_unmount}'
        for storage_id in to_unmount:
            self.control_client.del_storage(storage_id)
        self.to_unmount.clear()

        self.fs_client.clear_cache()

        if callback is not None:
            callback()

    def unmount_pending(self):
        """
        Do nothing on unmount. to_unmount() queue is already checked in mount_pending()
        """

    def check(self):
        not_executed = self.expected_actions[self.call_counter:]
        assert not not_executed, \
            "The following actions were not executed: {!r}".format(not_executed)


def test_single_path(cli, client, control_client, base_dir):
    # simulate mounted container
    (base_dir / 'wildland/.manifests').mkdir(parents=True)
    shutil.copy(base_dir / 'containers/Container1.container.yaml',
                base_dir / 'wildland/.manifests/Container1.yaml')

    pattern = '/.manifests/Container1.yaml'
    remounter = RemounterWrapper(client, client.fs_client,
                                 [str(base_dir / ('wildland' + pattern))],
                                 control_client=control_client)
    control_client.expect('add-watch', 1)
    control_client.queue_event([
        {'watch-id': 1, 'type': 'modify', 'path': 'Container1.yaml'}])
    # interrupt after processing all events
    control_client.queue_event(TerminateRemounter())

    def modify_container():
        cli('container', 'modify', 'add-path', '--path', '/new/path', 'Container1')
        shutil.copy(base_dir / 'containers/Container1.container.yaml',
                    base_dir / 'wildland/.manifests/Container1.yaml')

    # initial mount
    remounter.expect_action(
        [ExpectedMount(
            '0xaaa',
            [PurePosixPath('/.uuid/0000000000-1111-0000-1111-000000000000'),
             PurePosixPath('/path')],
            {DUMMY_BACKEND_UUID0: 1}
        )], [], modify_container
    )
    # after changing container
    remounter.expect_action(
        [ExpectedMount(
            '0xaaa',
            [PurePosixPath('/.uuid/0000000000-1111-0000-1111-000000000000'),
             PurePosixPath('/path'),
             PurePosixPath('/new/path')],
            {DUMMY_BACKEND_UUID0: 1}
        )], [], None
    )
    with pytest.raises(TerminateRemounter):
        remounter.run()
    remounter.check()
    assert control_client.calls['add-watch'] == {
        'storage_id': 0,
        'pattern': 'Container1.yaml'}


def test_glob_with_broken(client, control_client, base_dir):
    # simulate mounted container
    (base_dir / 'wildland/.manifests').mkdir(parents=True)
    shutil.copy(base_dir / 'containers/Container2.container.yaml',
                base_dir / 'wildland/.manifests/Container2.yaml')
    # initially broken Container1 manifest
    with open(base_dir / 'wildland/.manifests/Container1.yaml', 'w') as f:
        f.write('broken manifest')

    pattern = '/.manifests/Container*.yaml'
    remounter = RemounterWrapper(client, client.fs_client,
                                 [str(base_dir / ('wildland' + pattern))],
                                 additional_patterns=['/.manifests/Other*.yaml'],
                                 control_client=control_client)
    control_client.expect('add-watch', 1)
    control_client.queue_event([
        {'watch-id': 1, 'type': 'modify', 'path': 'Container1.yaml'}])
    # interrupt after processing all events
    control_client.queue_event(TerminateRemounter())

    def fix_manifest():
        shutil.copy(base_dir / 'containers/Container1.container.yaml',
                    base_dir / 'wildland/.manifests/Container1.yaml')

    # initial mount
    remounter.expect_action(
        [ExpectedMount(
            '0xaaa',
            [PurePosixPath('/.uuid/0000000000-1111-1111-1111-000000000000'),
            PurePosixPath('/other/path')],
            {DUMMY_BACKEND_UUID0: 1}
        )], [], fix_manifest
    )
    # after changing container
    remounter.expect_action(
        [ExpectedMount(
            '0xaaa',
            [PurePosixPath('/.uuid/0000000000-1111-0000-1111-000000000000'),
             PurePosixPath('/path')],
            {DUMMY_BACKEND_UUID0: 2}
        )], [], None
    )

    with pytest.raises(TerminateRemounter):
        remounter.run()
    remounter.check()
    assert control_client.all_calls['add-watch'] == [
        {'storage_id': 0,
         'pattern': 'Other*.yaml'},
        {'storage_id': 0,
         'pattern': 'Container*.yaml'},
    ]


def test_glob_add_remove(cli, client, control_client, base_dir):
    # simulate mounted container
    (base_dir / 'wildland/.manifests').mkdir(parents=True)
    pattern = '/.manifests/Container*.yaml'
    remounter = RemounterWrapper(client, client.fs_client,
                                 [str(base_dir / ('wildland' + pattern))],
                                 control_client=control_client)
    control_client.expect('add-watch', 1)
    # initial events
    control_client.queue_event([])
    control_client.queue_event([
        {'watch-id': 1, 'type': 'create', 'path': 'Container1.yaml'}])
    control_client.queue_event([
        {'watch-id': 1, 'type': 'delete', 'path': 'Container1.yaml'}])
    # interrupt after processing all events
    control_client.queue_event(TerminateRemounter())

    def add_manifest():
        shutil.copy(base_dir / 'containers/Container1.container.yaml',
                    base_dir / 'wildland/.manifests/Container1.yaml')

    def del_manifest():
        (base_dir / 'wildland/.manifests/Container1.yaml').unlink()

    remounter.expect_action([], [], add_manifest)
    # after adding conatiner
    remounter.expect_action(
        [ExpectedMount(
            '0xaaa',
            [PurePosixPath('/.uuid/0000000000-1111-0000-1111-000000000000'),
             PurePosixPath('/path')],
            {DUMMY_BACKEND_UUID0: 1}
        )], [], del_manifest
    )
    remounter.expect_action([], [1], None)

    with pytest.raises(TerminateRemounter):
        remounter.run()
    remounter.check()


def test_add_remove_storage(cli, client, control_client, base_dir):
    # simulate mounted container
    (base_dir / 'wildland/.manifests').mkdir(parents=True)
    shutil.copy(base_dir / 'containers/Container1.container.yaml',
                base_dir / 'wildland/.manifests/Container1.yaml')
    pattern = '/.manifests/Container1.yaml'
    remounter = RemounterWrapper(client, client.fs_client,
                                 [str(base_dir / ('wildland' + pattern))],
                                 control_client=control_client)
    control_client.expect('add-watch', 1)
    control_client.queue_event([
        {'watch-id': 1, 'type': 'modify', 'path': 'Container1.yaml'}])
    control_client.queue_event([
        {'watch-id': 1, 'type': 'modify', 'path': 'Container1.yaml'}])
    # interrupt after processing all events
    control_client.queue_event(TerminateRemounter())

    def add_storage():
        with mock.patch('uuid.uuid4', return_value=DUMMY_BACKEND_UUID1):
            cli('storage', 'create', 'local', '--location', str(base_dir / 'storage2'),
                '--container', 'Container1')
        shutil.copy(base_dir / 'containers/Container1.container.yaml',
                    base_dir / 'wildland/.manifests/Container1.yaml')

    def del_storage():
        cli('container', 'modify', 'del-storage', '--storage', '1',
            'Container1')
        shutil.copy(base_dir / 'containers/Container1.container.yaml',
                    base_dir / 'wildland/.manifests/Container1.yaml')

    remounter.expect_action([ExpectedMount(
            '0xaaa',
            [PurePosixPath('/.uuid/0000000000-1111-0000-1111-000000000000'),
             PurePosixPath('/path')],
            {DUMMY_BACKEND_UUID0: 1}
    )], [], add_storage)
    # after adding storage
    remounter.expect_action(
        [ExpectedMount(
            '0xaaa',
            [PurePosixPath('/.uuid/0000000000-1111-0000-1111-000000000000'),
             PurePosixPath('/path')],
            {DUMMY_BACKEND_UUID1: 2}
    )], [], del_storage)
    remounter.expect_action([], [2], None)

    with pytest.raises(TerminateRemounter):
        remounter.run()
    remounter.check()


def test_modify_storage(cli, client, control_client, base_dir):
    with mock.patch('uuid.uuid4', return_value=DUMMY_BACKEND_UUID1):
        cli('storage', 'create', 'local', '--location', str(base_dir / 'storage2'),
            '--container', 'Container1')
    # simulate mounted container
    (base_dir / 'wildland/.manifests').mkdir(parents=True)
    shutil.copy(base_dir / 'containers/Container1.container.yaml',
                base_dir / 'wildland/.manifests/Container1.yaml')
    pattern = '/.manifests/Container1.yaml'
    remounter = RemounterWrapper(client, client.fs_client,
                                 [str(base_dir / ('wildland' + pattern))],
                                 control_client=control_client)
    control_client.expect('add-watch', 1)
    control_client.queue_event([
        {'watch-id': 1, 'type': 'modify', 'path': 'Container1.yaml'}])
    control_client.queue_event([
        {'watch-id': 1, 'type': 'modify', 'path': 'Container1.yaml'}])
    # interrupt after processing all events
    control_client.queue_event(TerminateRemounter())

    def modify_storage():
        """modify one storage parameters (location)"""
        cli('container', 'modify', 'del-storage', '--storage', '1',
            'Container1')
        with mock.patch('uuid.uuid4', return_value=DUMMY_BACKEND_UUID1):
            cli('storage', 'create', 'local', '--location', str(base_dir / 'storage3'),
                '--container', 'Container1')
        shutil.copy(base_dir / 'containers/Container1.container.yaml',
                    base_dir / 'wildland/.manifests/Container1.yaml')

    def switch_primary():
        """change storages order without changing anything else"""
        cli('container', 'modify', 'del-storage', '--storage', '0',
            'Container1')
        with mock.patch('uuid.uuid4', return_value=DUMMY_BACKEND_UUID0):
            cli('storage', 'create', 'local', '--location', str(base_dir / 'storage1'),
                '--container', 'Container1')
        shutil.copy(base_dir / 'containers/Container1.container.yaml',
                    base_dir / 'wildland/.manifests/Container1.yaml')

    remounter.expect_action([ExpectedMount(
            '0xaaa',
            [PurePosixPath('/.uuid/0000000000-1111-0000-1111-000000000000'),
             PurePosixPath('/path')],
            {DUMMY_BACKEND_UUID0: 1, DUMMY_BACKEND_UUID1: 2}
    )], [], modify_storage)
    # after adding storage
    remounter.expect_action(
        [ExpectedMount(
            '0xaaa',
            [PurePosixPath('/.uuid/0000000000-1111-0000-1111-000000000000'),
             PurePosixPath('/path')],
            {DUMMY_BACKEND_UUID1: 2}
    )], [], switch_primary)
    remounter.expect_action([ExpectedMount(
            '0xaaa',
            [PurePosixPath('/.uuid/0000000000-1111-0000-1111-000000000000'),
             PurePosixPath('/path')],
            {DUMMY_BACKEND_UUID0: 1, DUMMY_BACKEND_UUID1: 2}
    )], [], None)

    with pytest.raises(TerminateRemounter):
        remounter.run()
    remounter.check()


class SearchMock:
    def __init__(self):
        # called for those paths
        self.wlpaths = []
        # return value for get_watch_params
        self.watch_params = ()
        # list of results on subsequent calls
        self.containers_results: List[List[Container]] = []

    def __call__(self, client, wlpath, *args, **kwargs):
        self.wlpaths.append(wlpath)
        return self

    def get_watch_params(self):
        return self.watch_params

    def read_container(self):
        result = self.containers_results.pop(0)
        for c in result:
            if isinstance(c, Exception):
                raise c
            yield c


@pytest.fixture
def search_mock():
    test_search = SearchMock()
    with mock.patch('wildland.remounter.Search') as search_mock:
        search_mock.return_value = test_search
        yield test_search


def test_wlpath_single(cli, client, search_mock, control_client):
    search_mock.watch_params = ([], {'/.manifests/Container1.yaml'})

    c1 = client.load_object_from_name(WildlandObject.Type.CONTAINER, 'Container1')

    cli('container', 'modify', 'add-path', '--path', '/new/path', 'Container1')

    c1_changed = client.load_object_from_name(WildlandObject.Type.CONTAINER, 'Container1')

    search_mock.containers_results = [
        [c1],
        [c1_changed],
    ]
    pattern = ':/containers/c1:'
    remounter = RemounterWrapper(client, client.fs_client,
                                 [pattern],
                                 control_client=control_client)

    control_client.expect('add-watch', 1)
    control_client.queue_event([
        {'watch-id': 1, 'type': 'create', 'path': 'Container1.yaml',
         'pattern': 'Container1.yaml'}])
    control_client.queue_event([
        {'watch-id': 1, 'type': 'modify', 'path': 'Container1.yaml',
         'pattern': 'Container1.yaml'}])
    # interrupt after processing all events
    control_client.queue_event(TerminateRemounter())

    # initial mount
    remounter.expect_action(
        [ExpectedMount(
            '0xaaa',
            [PurePosixPath('/.uuid/0000000000-1111-0000-1111-000000000000'),
             PurePosixPath('/path')],
            {DUMMY_BACKEND_UUID0: 1}
        )], [], None
    )
    # after changing container
    remounter.expect_action(
        [ExpectedMount(
            '0xaaa',
            [PurePosixPath('/.uuid/0000000000-1111-0000-1111-000000000000'),
             PurePosixPath('/path'),
             PurePosixPath('/new/path')],
            {DUMMY_BACKEND_UUID0: 1}
        )], [], None
    )
    with pytest.raises(TerminateRemounter):
        remounter.run()
    remounter.check()
    assert control_client.calls['add-watch'] == {
        'storage_id': 0,
        'pattern': 'Container1.yaml'}


def test_wlpath_delete_container(client, search_mock, control_client):
    search_mock.watch_params = ([], {'/.manifests/Container1.yaml'})

    c1 = client.load_object_from_name(WildlandObject.Type.CONTAINER, 'Container1')
    c2 = client.load_object_from_name(WildlandObject.Type.CONTAINER, 'Container2')

    search_mock.containers_results = [
        [c1, c2],
        [c1],
        [],
    ]
    pattern = ':/containers/c1:'
    remounter = RemounterWrapper(client, client.fs_client,
                                 [pattern],
                                 control_client=control_client)

    control_client.expect('add-watch', 1)
    control_client.queue_event([
        {'watch-id': 1, 'type': 'create', 'path': 'Container1.yaml',
         'pattern': 'Container1.yaml'}])
    # modify should also cause the WL path to be re-evaluated
    control_client.queue_event([
        {'watch-id': 1, 'type': 'modify', 'path': 'Container1.yaml',
         'pattern': 'Container1.yaml'}])
    control_client.queue_event([
        {'watch-id': 1, 'type': 'delete', 'path': 'Container1.yaml',
         'pattern': 'Container1.yaml'}])
    # interrupt after processing all events
    control_client.queue_event(TerminateRemounter())

    # initial mount
    remounter.expect_action(
        [ExpectedMount(
            '0xaaa',
            [PurePosixPath('/.uuid/0000000000-1111-0000-1111-000000000000'),
             PurePosixPath('/path')],
            {DUMMY_BACKEND_UUID0: 1}
        ), ExpectedMount(
            '0xaaa',
            [PurePosixPath('/.uuid/0000000000-1111-1111-1111-000000000000'),
             PurePosixPath('/other/path')],
            {DUMMY_BACKEND_UUID0: 2}
        )], [], None
    )
    remounter.expect_action([], [2], None)
    remounter.expect_action([], [1], None)

    with pytest.raises(TerminateRemounter):
        remounter.run()
    remounter.check()
    assert control_client.calls['add-watch'] == {
        'storage_id': 0,
        'pattern': 'Container1.yaml'}


def test_wlpath_multiple_patterns(cli, client, search_mock, control_client):
    search_mock.watch_params = ([], {'/.manifests/Container1.yaml', '/.manifests/Container2.yaml'})

    c1 = client.load_object_from_name(WildlandObject.Type.CONTAINER, 'Container1')
    c2 = client.load_object_from_name(WildlandObject.Type.CONTAINER, 'Container2')

    cli('container', 'modify', 'add-path', '--path', '/new/path', 'Container1')
    cli('container', 'modify', 'add-path', '--path', '/yet/another/path', 'Container2')

    c1_changed = client.load_object_from_name(WildlandObject.Type.CONTAINER, 'Container1')
    c2_changed = client.load_object_from_name(WildlandObject.Type.CONTAINER, 'Container2')

    search_mock.containers_results = [
        [c1, c2],
        [c1_changed, c2_changed],
    ]
    pattern = ':*:'
    remounter = RemounterWrapper(client, client.fs_client,
                                 [pattern],
                                 control_client=control_client)

    control_client.expect('add-watch', 1)
    control_client.queue_event([
        {'watch-id': 1, 'type': 'create', 'path': 'Container1.yaml',
         'pattern': 'Container1.yaml'},
        {'watch-id': 1, 'type': 'create', 'path': 'Container2.yaml',
         'pattern': 'Container2.yaml'},
    ])
    # modify should also cause the WL path to be re-evaluated
    control_client.queue_event([
        {'watch-id': 1, 'type': 'modify', 'path': 'Container1.yaml',
         'pattern': 'Container1.yaml'},
        {'watch-id': 1, 'type': 'modify', 'path': 'Container2.yaml',
         'pattern': 'Container2.yaml'}
    ])
    # interrupt after processing all events
    control_client.queue_event(TerminateRemounter())

    # initial mount
    remounter.expect_action(
        [ExpectedMount(
            '0xaaa',
            [PurePosixPath('/.uuid/0000000000-1111-0000-1111-000000000000'),
             PurePosixPath('/path')],
            {DUMMY_BACKEND_UUID0: 1}
        ), ExpectedMount(
            '0xaaa',
            [PurePosixPath('/.uuid/0000000000-1111-1111-1111-000000000000'),
             PurePosixPath('/other/path')],
            {DUMMY_BACKEND_UUID0: 2}
        )], [], None
    )
    remounter.expect_action(
        [ExpectedMount(
            '0xaaa',
            [PurePosixPath('/.uuid/0000000000-1111-0000-1111-000000000000'),
             PurePosixPath('/path'),
             PurePosixPath('/new/path')],
            {DUMMY_BACKEND_UUID0: 1}
        ), ExpectedMount(
            '0xaaa',
            [PurePosixPath('/.uuid/0000000000-1111-1111-1111-000000000000'),
             PurePosixPath('/other/path'),
             PurePosixPath('/yet/another/path')],
            {DUMMY_BACKEND_UUID0: 2}
        )], [], None
    )

    with pytest.raises(TerminateRemounter):
        remounter.run()
    remounter.check()
    assert sorted(control_client.all_calls['add-watch'],
                  key=lambda c: c['pattern']) == [
        {'storage_id': 0,
         'pattern': 'Container1.yaml'},
        {'storage_id': 0,
         'pattern': 'Container2.yaml'},
    ]


def test_wlpath_iterate_error(cli, client, search_mock, control_client):
    search_mock.watch_params = ([], {'/.manifests/Container1.yaml'})

    c1 = client.load_object_from_name(WildlandObject.Type.CONTAINER, 'Container1')

    search_mock.containers_results = [
        [c1, ManifestError('container load failed')],
        [ManifestError('container load failed')],
        [],
    ]
    pattern = ':/containers/c1:'
    remounter = RemounterWrapper(client, client.fs_client,
                                 [pattern],
                                 control_client=control_client)

    control_client.expect('add-watch', 1)
    control_client.queue_event([
        {'watch-id': 1, 'type': 'create', 'path': 'Container1.yaml',
         'pattern': 'Container1.yaml'},
    ])
    control_client.queue_event([
        {'watch-id': 1, 'type': 'modify', 'path': 'Container1.yaml',
         'pattern': 'Container1.yaml'},
    ])
    control_client.queue_event([
        {'watch-id': 1, 'type': 'modify', 'path': 'Container1.yaml',
         'pattern': 'Container1.yaml'},
    ])
    # interrupt after processing all events
    control_client.queue_event(TerminateRemounter())

    # initial mount
    remounter.expect_action(
        [ExpectedMount(
            '0xaaa',
            [PurePosixPath('/.uuid/0000000000-1111-0000-1111-000000000000'),
             PurePosixPath('/path')],
            {DUMMY_BACKEND_UUID0: 1}
        )], [], None
    )
    # should not unmount anything if search failed
    remounter.expect_action([], [], None)
    remounter.expect_action([], [1], None)

    with pytest.raises(TerminateRemounter):
        remounter.run()
    remounter.check()
    assert control_client.calls['add-watch'] == {
        'storage_id': 0,
        'pattern': 'Container1.yaml'
    }
    # not really expected in this test
    assert 'info' not in control_client.calls
    del control_client.results['info']


def test_wlpath_change_pattern(cli, base_dir, client, search_mock, control_client):
    # pylint: disable=protected-access
    search_mock.watch_params = ([], {'/.manifests/Container1.yaml'})

    with mock.patch('uuid.uuid4', return_value=DUMMY_BACKEND_UUID1):
        cli('storage', 'create', 'local', 'Infra1',
            '--location', base_dir / 'manifests',
            '--container', 'Infra')

    c1 = client.load_object_from_name(WildlandObject.Type.CONTAINER, 'Container1')
    c2 = client.load_object_from_name(WildlandObject.Type.CONTAINER, 'Container2')
    infra = client.load_object_from_name(WildlandObject.Type.CONTAINER, 'Infra')
    infra_s0 = client.load_object_from_dict(WildlandObject.Type.STORAGE,
                                            infra._storage_cache[0].storage,
                                            infra.owner, infra.paths[0])
    infra_s1 = client.load_object_from_dict(WildlandObject.Type.STORAGE,
                                            infra._storage_cache[1].storage,
                                            infra.owner, infra.paths[0])
    search_mock.containers_results = [
        [c1],
        [c1, c2],
        [c1],
    ]
    pattern = ':/containers/c1:'
    remounter = RemounterWrapper(client, client.fs_client,
                                 [pattern],
                                 control_client=control_client)

    control_client.expect('add-watch', 1)
    control_client.queue_event([
        {'watch-id': 1, 'type': 'create', 'path': 'Container1.yaml',
         'pattern': 'Container1.yaml'},
    ])
    control_client.queue_event([
        {'watch-id': 1, 'type': 'create', 'path': 'Container2.yaml',
         'pattern': 'Container2.yaml'},
    ])
    # old pattern should still work
    control_client.queue_event([
        {'watch-id': 1, 'type': 'modify', 'path': 'Container1.yaml',
         'pattern': 'Container1.yaml'},
    ])
    # interrupt after processing all events
    control_client.queue_event(TerminateRemounter())

    def change_watch_params():
        control_client.expect('mount')
        search_mock.watch_params = ([(infra, [infra_s0], [], None)],
                                    {'/.manifests/Container2.yaml'})

    def fail_mount():
        control_client.expect('mount', ControlClientError('mount failed'))
        search_mock.watch_params = ([(infra, [infra_s1], [], None)],
                                    {'/.manifests/Container3.yaml'})

    # initial mount
    remounter.expect_action(
        [ExpectedMount(
            '0xaaa',
            [PurePosixPath('/.uuid/0000000000-1111-0000-1111-000000000000'),
             PurePosixPath('/path')],
            {DUMMY_BACKEND_UUID0: 1}
        )], [], change_watch_params
    )
    remounter.expect_action(
        [ExpectedMount(
            '0xaaa',
            [PurePosixPath('/.uuid/0000000000-1111-1111-1111-000000000000'),
             PurePosixPath('/other/path')],
            {DUMMY_BACKEND_UUID0: 2}
        )], [], fail_mount
    )
    remounter.expect_action([], [2], None)

    with pytest.raises(TerminateRemounter):
        remounter.run()
    remounter.check()
    assert control_client.all_calls['add-watch'] == [
        {
            'storage_id': 0,
            'pattern': 'Container1.yaml'
        },
        {
            'storage_id': 0,
            'pattern': 'Container2.yaml'
        },
    ]

    assert control_client.all_calls['mount'] == [
<<<<<<< HEAD
        {'items': [{
            'paths': [f'/.users/0xaaa:/.backends/{infra.uuid}/{DUMMY_BACKEND_UUID0}'],
            'remount': False,
            'storage': mock.ANY,
            'extra': mock.ANY,
        }]},
        {'items': [{
            'paths': [f'/.users/0xaaa:/.backends/{infra.uuid}/{DUMMY_BACKEND_UUID1}'],
            'remount': False,
            'storage': mock.ANY,
            'extra': mock.ANY,
        }]},
        # should retry on the next event
        {'items': [{
            'paths': [f'/.users/0xaaa:/.backends/{infra.uuid}/{DUMMY_BACKEND_UUID1}'],
            'remount': False,
            'storage': mock.ANY,
            'extra': mock.ANY,
        }]},
=======
        {'items': [
            {
                'paths': [f'/.users/0xaaa:/.backends/{infra.ensure_uuid()}/{DUMMY_BACKEND_UUID0}'],
                'remount': False,
                'storage': mock.ANY,
                'extra': mock.ANY,
            },
            {
                'paths': [
                    f'/.users/0xaaa:/.backends/{infra.ensure_uuid()}/' \
                        f'{DUMMY_BACKEND_UUID0}-pseudomanifest',
                ],
                'remount': False,
                'storage': mock.ANY,
                'extra': mock.ANY,
            }
        ]},
        {'items': [
            {
                'paths': [f'/.users/0xaaa:/.backends/{infra.ensure_uuid()}/{DUMMY_BACKEND_UUID1}'],
                'remount': False,
                'storage': mock.ANY,
                'extra': mock.ANY,
            },
            {
                'paths': [
                    f'/.users/0xaaa:/.backends/{infra.ensure_uuid()}/' \
                        f'{DUMMY_BACKEND_UUID1}-pseudomanifest',
                ],
                'remount': False,
                'storage': mock.ANY,
                'extra': mock.ANY,
            }
        ]},
        # should retry on the next event
        {'items': [
            {
                'paths': [f'/.users/0xaaa:/.backends/{infra.ensure_uuid()}/{DUMMY_BACKEND_UUID1}'],
                'remount': False,
                'storage': mock.ANY,
                'extra': mock.ANY,
            },
            {
                'paths': [
                    f'/.users/0xaaa:/.backends/{infra.ensure_uuid()}/' \
                        f'{DUMMY_BACKEND_UUID1}-pseudomanifest',
                ],
                'remount': False,
                'storage': mock.ANY,
                'extra': mock.ANY,
            }
        ]},
>>>>>>> 10efcf34
    ]


def test_failed_mount(control_client, client):
    del control_client.results['info']
    del control_client.results['paths']
    remounter = Remounter(client, client.fs_client, [])

    remounter.to_mount.append((mock.Mock, [], [], None))
    control_client.expect('mount', ControlClientError('mount failed'))
    # should catch the mount error
    remounter.mount_pending()
    # don't retry exactly the same operation
    assert remounter.to_mount == []


def test_failed_unmount(control_client, client):
    del control_client.results['info']
    del control_client.results['paths']
    remounter = Remounter(client, client.fs_client, [])

    remounter.to_unmount.append(1)
    remounter.to_unmount.append(2)
    control_client.expect('unmount', ControlClientError('mount failed'))
    # should catch the unmount error
    remounter.unmount_pending()
    # don't retry exactly the same operation
    assert remounter.to_unmount == []

    assert control_client.all_calls['unmount'] == [
        {'storage_id': 1},
        {'storage_id': 2},
    ]

# TODO:
# - container that fails to mount
# (it's rather a test for mount_multiple_containers? or even fs_base.py)<|MERGE_RESOLUTION|>--- conflicted
+++ resolved
@@ -835,37 +835,16 @@
     ]
 
     assert control_client.all_calls['mount'] == [
-<<<<<<< HEAD
-        {'items': [{
-            'paths': [f'/.users/0xaaa:/.backends/{infra.uuid}/{DUMMY_BACKEND_UUID0}'],
-            'remount': False,
-            'storage': mock.ANY,
-            'extra': mock.ANY,
-        }]},
-        {'items': [{
-            'paths': [f'/.users/0xaaa:/.backends/{infra.uuid}/{DUMMY_BACKEND_UUID1}'],
-            'remount': False,
-            'storage': mock.ANY,
-            'extra': mock.ANY,
-        }]},
-        # should retry on the next event
-        {'items': [{
-            'paths': [f'/.users/0xaaa:/.backends/{infra.uuid}/{DUMMY_BACKEND_UUID1}'],
-            'remount': False,
-            'storage': mock.ANY,
-            'extra': mock.ANY,
-        }]},
-=======
         {'items': [
             {
-                'paths': [f'/.users/0xaaa:/.backends/{infra.ensure_uuid()}/{DUMMY_BACKEND_UUID0}'],
+                'paths': [f'/.users/0xaaa:/.backends/{infra.uuid}/{DUMMY_BACKEND_UUID0}'],
                 'remount': False,
                 'storage': mock.ANY,
                 'extra': mock.ANY,
             },
             {
                 'paths': [
-                    f'/.users/0xaaa:/.backends/{infra.ensure_uuid()}/' \
+                    f'/.users/0xaaa:/.backends/{infra.uuid}/' \
                         f'{DUMMY_BACKEND_UUID0}-pseudomanifest',
                 ],
                 'remount': False,
@@ -875,14 +854,14 @@
         ]},
         {'items': [
             {
-                'paths': [f'/.users/0xaaa:/.backends/{infra.ensure_uuid()}/{DUMMY_BACKEND_UUID1}'],
+                'paths': [f'/.users/0xaaa:/.backends/{infra.uuid}/{DUMMY_BACKEND_UUID1}'],
                 'remount': False,
                 'storage': mock.ANY,
                 'extra': mock.ANY,
             },
             {
                 'paths': [
-                    f'/.users/0xaaa:/.backends/{infra.ensure_uuid()}/' \
+                    f'/.users/0xaaa:/.backends/{infra.uuid}/' \
                         f'{DUMMY_BACKEND_UUID1}-pseudomanifest',
                 ],
                 'remount': False,
@@ -893,14 +872,14 @@
         # should retry on the next event
         {'items': [
             {
-                'paths': [f'/.users/0xaaa:/.backends/{infra.ensure_uuid()}/{DUMMY_BACKEND_UUID1}'],
+                'paths': [f'/.users/0xaaa:/.backends/{infra.uuid}/{DUMMY_BACKEND_UUID1}'],
                 'remount': False,
                 'storage': mock.ANY,
                 'extra': mock.ANY,
             },
             {
                 'paths': [
-                    f'/.users/0xaaa:/.backends/{infra.ensure_uuid()}/' \
+                    f'/.users/0xaaa:/.backends/{infra.uuid}/' \
                         f'{DUMMY_BACKEND_UUID1}-pseudomanifest',
                 ],
                 'remount': False,
@@ -908,7 +887,6 @@
                 'extra': mock.ANY,
             }
         ]},
->>>>>>> 10efcf34
     ]
 
 
