--- conflicted
+++ resolved
@@ -30,14 +30,10 @@
 import pytest
 
 from ..storage_backends.local import LocalStorageBackend
-<<<<<<< HEAD
 from ..storage_backends.zip_archive import ZipArchiveStorageBackend
 from .test_zip import make_zip
-from ..sync import Syncer, BLOCK_SIZE
-=======
 from ..sync import Syncer, BLOCK_SIZE, list_storage_conflicts
 from ..hashdb import HashDb
->>>>>>> 4340aff8
 from ..log import init_logging
 
 init_logging()
@@ -85,12 +81,8 @@
         os.mkdir(target_dir)
     except FileExistsError:
         pass
-<<<<<<< HEAD
-    backend = backend_class(params={'path': target_dir, 'type': backend_class.TYPE})
-=======
     backend = backend_class(params={'path': str(target_dir),
                                     'type': getattr(backend_class, 'TYPE')})
->>>>>>> 4340aff8
     return backend, target_dir
 
 
@@ -526,7 +518,6 @@
     assert (storage_dir2 / 'test').isdir()
 
 
-<<<<<<< HEAD
 def test_zip_sync(tmpdir, storage_backend, cleanup):
     make_zip(tmpdir, [
         ('foo.txt', 'foo data'),
@@ -603,7 +594,7 @@
 
     assert (storage_dir1 / 'testfile2').exists()
     assert read_file(storage_dir1 / 'testfile2') == 'bbbb'
-=======
+
 @pytest.mark.parametrize('use_hash_db', [True, False])
 def test_sync_two_containers(tmpdir, storage_backend, cleanup, use_hash_db):
     backend1, storage_dir1 = make_storage(storage_backend, tmpdir / 'storage1')
@@ -724,5 +715,4 @@
         ('subdir1/file2', backend1_id, backend3_id),
         ('subdir1/subsubdir1/file3', backend1_id, backend2_id)]
 
-    assert sorted(conflicts) == sorted(expected_conflicts)
->>>>>>> 4340aff8
+    assert sorted(conflicts) == sorted(expected_conflicts)