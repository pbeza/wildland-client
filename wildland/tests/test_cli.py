--- conflicted
+++ resolved
@@ -826,12 +826,8 @@
 def setup_storage_sets(config_dir):
     os.mkdir(config_dir / 'templates')
     data_dict = {
-<<<<<<< HEAD
+        'object': 'storage',
         'location': f'{config_dir}' + '/{{ uuid }}',
-=======
-        'object': 'storage',
-        'path': f'{config_dir}' + '/{{ uuid }}',
->>>>>>> 71788820
         'type': 'local'
     }
     yaml.dump(data_dict, open(config_dir / 'templates/t1.template.jinja', 'w'))
@@ -887,12 +883,8 @@
 def test_cli_set_use_inline(cli, base_dir):
     os.mkdir(base_dir / 'templates')
     data_dict = {
-<<<<<<< HEAD
+        'object': 'storage',
         'location':  f'{base_dir}' + '/{{ title }}',
-=======
-        'object': 'storage',
-        'path':  f'{base_dir}' + '/{{ title }}',
->>>>>>> 71788820
         'type': 'local'
     }
 
@@ -906,11 +898,7 @@
     with open(base_dir / 'containers/Container.container.yaml') as f:
         output_lines = [strip_yaml(line) for line in f.readlines()]
 
-<<<<<<< HEAD
-        assert f'- location: {base_dir}/Test' in output_lines
-=======
-        assert f'path: {base_dir}/Test' in output_lines
->>>>>>> 71788820
+        assert f'location: {base_dir}/Test' in output_lines
         assert 'type: local' in output_lines
 
     assert (base_dir / 'Test').exists()
@@ -919,12 +907,8 @@
 def test_cli_set_use_file(cli, base_dir):
     os.mkdir(base_dir / 'templates')
     data_dict = {
-<<<<<<< HEAD
+        'object': 'storage',
         'location':  f'{base_dir}' + '/{{ title }}',
-=======
-        'object': 'storage',
-        'path':  f'{base_dir}' + '/{{ title }}',
->>>>>>> 71788820
         'type': 'local'
     }
 
@@ -946,12 +930,8 @@
 def test_cli_set_missing_title(cli, base_dir):
     os.mkdir(base_dir / 'templates')
     data_dict = {
-<<<<<<< HEAD
+        'object': 'storage',
         'location':  f'{base_dir}' +
-=======
-        'object': 'storage',
-        'path':  f'{base_dir}' +
->>>>>>> 71788820
                  '/{% if title is defined -%} {{ title }} {% else -%} test {% endif %}',
         'type': 'local'
     }
@@ -965,23 +945,15 @@
     with open(base_dir / 'containers/Container.container.yaml') as f:
         output_lines = [strip_yaml(line) for line in f.readlines()]
 
-<<<<<<< HEAD
-        assert f'- location: {base_dir}/test' in output_lines
-=======
-        assert f'path: {base_dir}/test' in output_lines
->>>>>>> 71788820
+        assert f'location: {base_dir}/test' in output_lines
         assert 'type: local' in output_lines
 
 
 def test_cli_set_missing_param(cli, base_dir):
     os.mkdir(base_dir / 'templates')
     data_dict = {
-<<<<<<< HEAD
+        'object': 'storage',
         'location':  f'{base_dir}' + '{{ title }}',
-=======
-        'object': 'storage',
-        'path':  f'{base_dir}' + '{{ title }}',
->>>>>>> 71788820
         'type': 'local'
     }
 
@@ -999,12 +971,8 @@
 def test_cli_set_local_dir(cli, base_dir):
     os.mkdir(base_dir / 'templates')
     data_dict = {
-<<<<<<< HEAD
+        'object': 'storage',
         'location':  f'{base_dir}' + '/{{ local_dir[1:] }}',
-=======
-        'object': 'storage',
-        'path':  f'{base_dir}' + '/{{ local_dir[1:] }}',
->>>>>>> 71788820
         'type': 'local'
     }
 
@@ -1018,11 +986,7 @@
     with open(base_dir / 'containers/Container.container.yaml') as f:
         output_lines = [strip_yaml(line) for line in f.readlines()]
 
-<<<<<<< HEAD
-        assert f'- location: {base_dir}/test/test' in output_lines
-=======
-        assert f'path: {base_dir}/test/test' in output_lines
->>>>>>> 71788820
+        assert f'location: {base_dir}/test/test' in output_lines
         assert 'type: local' in output_lines
 
     assert (base_dir / 'test/test').exists()
