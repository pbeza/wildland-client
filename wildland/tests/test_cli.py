--- conflicted
+++ resolved
@@ -5065,13 +5065,8 @@
     catalog_dirs = list(catalog_path.glob('*'))
     catalog_uuid_dir = str(catalog_dirs[0])
 
-<<<<<<< HEAD
     with open(f'{catalog_uuid_dir}/.manifests.container.yaml') as f:
-        documents = list(load_yaml_all(f))
-=======
-    with open(f'{catalog_uuid_dir}/.manifests.yaml') as f:
         documents = list(yaml_parser.load_all(f))
->>>>>>> f67dd9ef
     entry_uuid_path = documents[1]['paths'][0]
     entry_uuid = get_container_uuid_from_uuid_path(entry_uuid_path)
     entry_backend_id = documents[1]['backends']['storage'][0]['backend-id']
@@ -5163,13 +5158,8 @@
     uuid_dir = catalog_dirs[0]
     assert Path(f'{uuid_dir}/.manifests.container.yaml').exists()
 
-<<<<<<< HEAD
     with open(uuid_dir / '.manifests.container.yaml') as f:
-        data = list(yaml.safe_load_all(f))[1]
-=======
-    with open(uuid_dir / '.manifests.yaml') as f:
         data = list(yaml_parser.safe_load_all(f))[1]
->>>>>>> f67dd9ef
 
     published_path = uuid_dir / (Path(data["paths"][0]).name + '.container.yaml')
 
@@ -5260,13 +5250,8 @@
     catalog_path = Path(f'/{tmp_path}/wl-forest/.manifests/')
     uuid_dir = list(catalog_path.glob('*'))[0].resolve()
 
-<<<<<<< HEAD
     with open(uuid_dir / '.manifests.container.yaml') as f:
-        data = list(yaml.safe_load_all(f))[1]
-=======
-    with open(uuid_dir / '.manifests.yaml') as f:
         data = list(yaml_parser.safe_load_all(f))[1]
->>>>>>> f67dd9ef
 
     storage = data['backends']['storage']
     assert storage[0]['manifest-pattern'] == FileSubcontainersMixin.DEFAULT_MANIFEST_PATTERN
@@ -5287,13 +5272,8 @@
     catalog_path = Path(f'/{tmp_path}/wl-forest/.manifests/')
     uuid_dir = list(catalog_path.glob('*'))[0].resolve()
 
-<<<<<<< HEAD
     with open(uuid_dir / '.manifests.container.yaml') as f:
-        data = list(yaml.safe_load_all(f))[1]
-=======
-    with open(uuid_dir / '.manifests.yaml') as f:
         data = list(yaml_parser.safe_load_all(f))[1]
->>>>>>> f67dd9ef
 
     storage = data['backends']['storage']
     assert storage[0]['manifest-pattern'] == {'type': 'glob', 'path': '/foo.yaml'}
@@ -5315,13 +5295,8 @@
     catalog_path = Path(f'/{tmp_path}/wl-forest/.manifests/')
     uuid_dir = list(catalog_path.glob('*'))[0].resolve()
 
-<<<<<<< HEAD
     with open(uuid_dir / '.manifests.container.yaml') as f:
-        data = list(yaml.safe_load_all(f))[1]
-=======
-    with open(uuid_dir / '.manifests.yaml') as f:
         data = list(yaml_parser.safe_load_all(f))[1]
->>>>>>> f67dd9ef
 
     storage = data['backends']['storage']
     assert storage[0]['manifest-pattern'] == FileSubcontainersMixin.DEFAULT_MANIFEST_PATTERN
@@ -5343,13 +5318,8 @@
     catalog_path = Path(f'/{tmp_path}/wl-forest/.manifests/')
     uuid_dir = list(catalog_path.glob('*'))[0].resolve()
 
-<<<<<<< HEAD
     with open(uuid_dir / '.manifests.container.yaml') as f:
-        data = list(yaml.safe_load_all(f))[1]
-=======
-    with open(uuid_dir / '.manifests.yaml') as f:
         data = list(yaml_parser.safe_load_all(f))[1]
->>>>>>> f67dd9ef
 
     storage = data['backends']['storage']
     assert storage[0]['manifest-pattern'] == FileSubcontainersMixin.DEFAULT_MANIFEST_PATTERN
