--- conflicted
+++ resolved
@@ -45,26 +45,14 @@
                  pubkeys: List[str],
                  paths: List[PurePosixPath],
                  containers: List[Union[str, dict]],
-<<<<<<< HEAD
                  local_path: Optional[Path] = None,
-                 additional_pubkeys: Optional[List[str]] = None,
                  default_storage_set: Optional[str] = None):
-=======
-                 local_path: Optional[Path] = None):
->>>>>>> bd3ff7da
         self.owner = owner
         self.paths = paths
         self.containers = containers
         self.local_path = local_path
-<<<<<<< HEAD
         self.default_storage_set = default_storage_set
-        if additional_pubkeys is None:
-            self.additional_pubkeys = []
-        else:
-            self.additional_pubkeys = additional_pubkeys
-=======
         self.pubkeys = pubkeys
->>>>>>> bd3ff7da
 
     @classmethod
     def from_manifest(cls, manifest: Manifest, pubkey, local_path=None) -> 'User':
@@ -92,11 +80,7 @@
             paths=[PurePosixPath(p) for p in manifest.fields['paths']],
             containers=manifest.fields.get('infrastructures', []),
             local_path=local_path,
-<<<<<<< HEAD
-            additional_pubkeys=manifest.fields.get('pubkeys', []),
             default_storage_set=manifest.fields.get('default_storage_set', None)
-=======
->>>>>>> bd3ff7da
         )
 
     def to_unsigned_manifest(self) -> Manifest:
@@ -109,12 +93,8 @@
             'owner': self.owner,
             'paths': [str(p) for p in self.paths],
             'infrastructures': self.containers,
-<<<<<<< HEAD
-            'pubkeys': self.additional_pubkeys,
+            'pubkeys': self.pubkeys,
             'default_storage_set': self.default_storage_set
-=======
-            'pubkeys': self.pubkeys,
->>>>>>> bd3ff7da
         })
         manifest.apply_schema(self.SCHEMA)
         return manifest
