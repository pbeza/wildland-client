--- conflicted
+++ resolved
@@ -50,11 +50,5 @@
         ioshandler = apple_log()
         logging.basicConfig(level=logging.DEBUG)
         logger = logging.getLogger()
-<<<<<<< HEAD
         logger.handlers = [ ]
-        logger.addHandler(ioshandler)
-=======
-        consoleHandler = logger.handlers[0]
-        logger.addHandler(ioshandler)
-        logger.removeHandler(consoleHandler)
->>>>>>> 9334682e
+        logger.addHandler(ioshandler)