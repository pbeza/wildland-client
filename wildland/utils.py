--- conflicted
+++ resolved
@@ -79,51 +79,6 @@
     """
     Yaml Parser on top of pyyaml
     """
-<<<<<<< HEAD
-    return yaml.load_all(stream, Loader=DisallowDuplicateKeyLoader)
-
-
-def format_options_required_first(command: Union[click.Command, click.Group], ctx, formatter):
-    """
-    Get all options from command and write it to formatter. First it writes required options, then
-    non-required
-    """
-    required_options = []
-    non_required_options = []
-    for param in command.get_params(ctx):
-        record = param.get_help_record(ctx)
-        if record is not None:
-            if param.required:
-                required_options.append(record)
-            else:
-                non_required_options.append(record)
-
-    with formatter.section('Options'):
-        if required_options:
-            formatter.write_dl(required_options)
-        if non_required_options:
-            formatter.write_dl(non_required_options)
-
-
-def format_command_options(self, ctx: click.Context,
-                           formatter: click.HelpFormatter) -> None:
-    """
-    Handles help message formatting (first displays required options).
-    """
-
-    format_options_required_first(self, ctx, formatter)
-
-
-def format_multi_command_options(self, ctx: click.Context,
-                                 formatter: click.HelpFormatter) -> None:
-    """
-    Handles help message formatting (first displays required options).
-    """
-
-    format_options_required_first(self, ctx, formatter)
-    self.format_commands(ctx, formatter)
-=======
-
     # We currently have only static methods. This could change in the future.
 
     @staticmethod
@@ -183,4 +138,43 @@
 
 
 yaml_parser = YamlParser()
->>>>>>> 9ee14cdc
+
+def format_options_required_first(command: Union[click.Command, click.Group], ctx, formatter):
+    """
+    Get all options from command and write it to formatter. First it writes required options, then
+    non-required
+    """
+    required_options = []
+    non_required_options = []
+    for param in command.get_params(ctx):
+        record = param.get_help_record(ctx)
+        if record is not None:
+            if param.required:
+                required_options.append(record)
+            else:
+                non_required_options.append(record)
+
+    with formatter.section('Options'):
+        if required_options:
+            formatter.write_dl(required_options)
+        if non_required_options:
+            formatter.write_dl(non_required_options)
+
+
+def format_command_options(self, ctx: click.Context,
+                           formatter: click.HelpFormatter) -> None:
+    """
+    Handles help message formatting (first displays required options).
+    """
+
+    format_options_required_first(self, ctx, formatter)
+
+
+def format_multi_command_options(self, ctx: click.Context,
+                                 formatter: click.HelpFormatter) -> None:
+    """
+    Handles help message formatting (first displays required options).
+    """
+
+    format_options_required_first(self, ctx, formatter)
+    self.format_commands(ctx, formatter)