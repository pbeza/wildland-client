# Wildland Project
#
# Copyright (C) 2020 Golem Foundation
#
# Authors:
#                    Paweł Marczewski <pawel@invisiblethingslab.com>,
#                    Wojtek Porczyk <woju@invisiblethingslab.com>
#
# This program is free software: you can redistribute it and/or modify
# it under the terms of the GNU General Public License as published by
# the Free Software Foundation, either version 3 of the License, or
# (at your option) any later version.
#
# This program is distributed in the hope that it will be useful,
# but WITHOUT ANY WARRANTY; without even the implied warranty of
# MERCHANTABILITY or FITNESS FOR A PARTICULAR PURPOSE.  See the
# GNU General Public License for more details.
#
# You should have received a copy of the GNU General Public License
# along with this program.  If not, see <https://www.gnu.org/licenses/>.
#
# SPDX-License-Identifier: GPL-3.0-or-later

"""
Wildland command-line interface.
"""

import os
import logging
from pathlib import Path, PurePosixPath
from typing import Dict, Iterable, List, Optional, Sequence, Union

import click

from wildland.control_client import ControlClientError
from wildland.exc import WildlandError
from wildland.manifest.template import TemplateManager
from wildland.wildland_object.wildland_object import WildlandObject
from .cli_base import (
    aliased_group,
    CliError,
    ContextObj,
)
from . import (
    cli_common,
    cli_user,
    cli_forest,
    cli_storage,
    cli_template,
    cli_container,
    cli_bridge,
    cli_transfer,
)

from ..log import init_logging
from ..manifest.manifest import ManifestError
from ..client import Client
from .. import __version__ as _version


logger = logging.getLogger('cli')


PROJECT_PATH = Path(__file__).resolve().parents[1]
FUSE_ENTRY_POINT = PROJECT_PATH / 'wildland-fuse'


@aliased_group('wl')
@click.option('--dummy/--no-dummy', default=False,
              help='use dummy signatures')
@click.option('--base-dir', default=None,
              help='base directory for configuration')
@click.option('--debug/--no-debug', default=False,
              help='print full traceback on exception')
@click.option('--verbose', '-v', count=True,
              help='output logs (repeat for more verbosity)')
@click.version_option(_version)
@click.pass_context
def main(ctx: click.Context, base_dir, dummy, debug, verbose):
    # pylint: disable=missing-docstring, unused-argument
<<<<<<< HEAD
    if base_dir:
        os.environ['WL_BASE_DIR'] = base_dir # needs better way
    client = Client(dummy=dummy, base_dir=base_dir)
    is_ipc_enabled = os.environ.get('EXPERIMENTAL_API', False)
    ctx.obj = ContextObj(client, ipc=bool(is_ipc_enabled))
=======

>>>>>>> 4842e781
    if verbose > 0:
        init_logging(level='DEBUG' if verbose > 1 else 'INFO')
    else:
        init_logging(level='WARNING')
    client = Client(dummy=dummy, base_dir=base_dir)
    ctx.obj = ContextObj(client)


main.add_command(cli_user.user_)
main.add_command(cli_forest.forest_)
main.add_command(cli_storage.storage_)
main.add_command(cli_template.template)
main.add_command(cli_container.container_)
main.add_command(cli_bridge.bridge_)
main.add_alias(**{'users': 'user',
                  'u': 'user',
                  'storages': 'storage',
                  's': 'storage',
                  'containers': 'container',
                  'c': 'container',
                  'storage-template': 'template',
                  't': 'template',
                  'bridges': 'bridge',
                  'b': 'bridge'})

main.add_command(cli_common.version)
main.add_command(cli_common.sign)
main.add_command(cli_common.verify)
main.add_command(cli_common.edit)
main.add_command(cli_common.dump)

main.add_command(cli_transfer.get)
main.add_command(cli_transfer.put)


def _do_mount_containers(obj: ContextObj, to_mount):
    """
    Issue a series of .control/mount commands.
    """
    if not to_mount:
        return

    fs_client = obj.fs_client
    failed = []
    commands = []
    for name in to_mount:
        click.echo(f'Resolving containers: {name}')
        containers = obj.client.load_containers_from(name)
        reordered, _ = obj.client.ensure_mount_reference_container(containers)
        for container in reordered:
            user_paths = obj.client.get_bridge_paths_for_user(container.owner)
            try:
                commands.extend(cli_container.prepare_mount(
                    obj, container, str(container.local_path), user_paths,
                    remount=False, with_subcontainers=True, subcontainer_of=None, verbose=False,
                    only_subcontainers=False))
            except WildlandError as we:
                failed.append(
                    f'Container {container} (expanded from {name}) cannot be mounted: {we}')
                continue

    click.echo(f'Mounting {len(commands)} containers.')

    try:
        fs_client.mount_multiple_containers(commands)
    except WildlandError as e:
        failed.append(f'Failed to mount: {e}')

    if failed:
        logger.warning('Non-critical error(s) occurred: %s', "\n".join(failed))


@main.command(short_help='mount Wildland filesystem')
@click.option('--remount', '-r', is_flag=True,
    help='if mounted already, remount')
@click.option('--debug', '-d', is_flag=True,
    help='debug mode: run in foreground')
@click.option('--container', '-c', 'mount_containers', metavar='CONTAINER', multiple=True,
    help='container to mount (can be repeated)')
@click.option('--single-thread', '-S', is_flag=True,
    help='run single-threaded')
@click.option('--skip-default-containers', '-s', is_flag=True,
    help='skip mounting default-containers from config')
@click.option('--skip-forest-mount', is_flag=True,
    help='skip mounting forest of default user')
@click.option('--default-user', help='specify a default user to be used')
@click.pass_obj
def start(obj: ContextObj, remount: bool, debug: bool, mount_containers: Sequence[str],
          single_thread: bool, skip_default_containers: bool, skip_forest_mount: bool,
          default_user: Optional[str]):
    """
    Mount the Wildland filesystem. The default path is ``~/wildland/``, but
    it can be customized in the configuration file
    (``~/.wildland/config.yaml``) as ``mount_dir``.
    """

    if not os.path.exists(obj.mount_dir):
        print(f'Creating: {obj.mount_dir}')
        os.makedirs(obj.mount_dir)

    click.echo(f'Starting Wildland at: {obj.mount_dir}')

    if obj.fs_client.is_running():
        if remount:
            obj.fs_client.stop()
        else:
            raise CliError('Already mounted')

    if not default_user:
        # Attempt to get '@default' user
        default_user = obj.client.config.get('@default')

    if not default_user:
        raise CliError('No default user available: use --default-user or set '
                       'default user in Wildland config.yaml.')

    try:
        user = obj.client.load_object_from_name(WildlandObject.Type.USER, default_user)
    except (FileNotFoundError, ManifestError) as e:
        raise CliError(f'User {default_user} not found') from e

    to_mount: List[str] = []
    if mount_containers:
        to_mount += mount_containers

    if not skip_default_containers:
        to_mount += obj.client.config.get('default-containers')

    if not skip_forest_mount:
        forest_containers = [f'{user.owner}:*:']
        to_mount += forest_containers

    if not debug:
        obj.fs_client.start(single_thread=single_thread, default_user=user)
        _do_mount_containers(obj, to_mount)
        obj.ipc.emit(topic="MOUNT", label="WILDLAND")
        return

    print(f'Mounting in foreground: {obj.mount_dir}')
    print('Press Ctrl-C to unmount')

    p = obj.fs_client.start(foreground=True, debug=debug, single_thread=single_thread)
    _do_mount_containers(obj, to_mount)
    try:
        p.wait()
    except KeyboardInterrupt:
        obj.fs_client.stop()
        p.wait()

    if p.returncode != 0:
        raise CliError('FUSE driver exited with failure')

    obj.ipc.emit(topic="MOUNT", label="WILDLAND")


@main.command(short_help='display mounted containers and sync jobs')
@click.option('--with-subcontainers/--without-subcontainers', '-w/-W', is_flag=True, default=False,
              help='list subcontainers hidden by default')
@click.option('--with-pseudomanifests/--without-pseudomanifests', '-p/-P', is_flag=True,
              default=False, help='list containers with pseudomanifests')
@click.option('--all-paths', '-a', is_flag=True, default=False,
              help='print all mountpoint paths, including synthetic ones')
@click.pass_obj
def status(obj: ContextObj, with_subcontainers: bool, with_pseudomanifests: bool, all_paths: bool):
    """
    Display all mounted containers and sync jobs.
    """
    if not obj.fs_client.is_running():
        click.echo('Wildland is not mounted, use `wl start` to mount it.')
    else:
        click.echo('Mounted containers:')
        click.echo()

        mounted_storages = obj.fs_client.get_info().values()
        for storage in mounted_storages:
            if storage['subcontainer_of'] and not with_subcontainers:
                continue
            if storage['hidden'] and not with_pseudomanifests:
                continue
            main_path = storage['paths'][0]
            click.echo(main_path)
            click.echo(f'  storage: {storage["type"]}')
            _print_container_paths(storage, all_paths)
            if storage['subcontainer_of']:
                click.echo(f'  subcontainer-of: {storage["subcontainer_of"]}')

    click.echo()
    result = obj.client.run_sync_command('status')
    if len(result) == 0:
        click.echo('No sync jobs running')
    else:
        click.echo('Sync jobs:')
        for s in result:
            click.echo(s)


@main.command(short_help='set the specified storage template as default for container '
                         'cache storages')
@click.argument('template_name', metavar='TEMPLATE', required=True)
@click.pass_obj
def set_default_cache(obj: ContextObj, template_name: str):
    """
    Set the specified storage template as default for container cache storages.
    """
    template_manager = TemplateManager(obj.client.dirs[WildlandObject.Type.TEMPLATE])
    if not template_manager.get_file_path(template_name).exists():
        raise WildlandError(f'Template {template_name} does not exist')
    obj.client.config.update_and_save({'default-cache-template': template_name})
    click.echo(f'Set template {template_name} as default for container cache storages')


def _print_container_paths(storage: Dict, all_paths: bool) -> None:
    if all_paths:
        _print_container_all_paths(storage['paths'])
    elif storage['primary'] and storage['type'] != 'static':
        _print_container_shortened_paths(storage['paths'], storage['categories'])
        _print_container_categories(storage['categories'])
        _print_container_title(storage['title'])


def _echo_indented_status_info(info: str, indent_size: int=0) -> None:
    click.echo(' ' * indent_size + info)


def _print_container_all_paths(paths: List[PurePosixPath]) -> None:
    _echo_indented_status_info('all paths:', 2)

    for path in paths:
        _echo_indented_status_info(str(path), 4)


def _print_container_shortened_paths(paths: List[PurePosixPath], categories: List[PurePosixPath]) \
        -> None:
    """
    Prints mount paths with ``/.users/``, ``/.backends/``, ``/.uuid`` and ``/{category}`` paths
    filtered out (where ``{category}`` is any category from ``categories`` list given as a param).
    """
    def _any_in_path(path_str: str, iterable: Iterable[Union[PurePosixPath, str]]):
        return any(path_str.startswith(str(p)) or ':' + str(p) in path_str for p in iterable)

    def _is_relevant_path(path: PurePosixPath):
        path_str = str(path)
        prefixes = ('/.users/', '/.backends/', '/.uuid/')
        return not _any_in_path(path_str, prefixes) and \
               not _any_in_path(path_str, categories)

    relevant_paths = list(filter(_is_relevant_path, paths))
    if relevant_paths:
        _echo_indented_status_info('paths:', 2)
        for path in relevant_paths:
            _echo_indented_status_info(str(path), 4)


def _print_container_categories(categories: List[PurePosixPath]) -> None:
    if categories:
        _echo_indented_status_info('categories:', 2)
        for category in categories:
            _echo_indented_status_info(str(category), 4)


def _print_container_title(title: Optional[str]) -> None:
    if title:
        _echo_indented_status_info('title:', 2)
        _echo_indented_status_info(title, 4)


@main.command(short_help='unmount Wildland filesystem')
@click.option('--keep-sync-daemon', is_flag=True, help='keep sync daemon running')
@click.pass_obj
def stop(obj: ContextObj, keep_sync_daemon: bool) -> None:
    """
    Unmount the Wildland filesystem.
    """

    click.echo(f'Stopping Wildland at: {obj.mount_dir}')
    try:
        obj.fs_client.stop()
        obj.ipc.emit(topic="UNMOUNT", label="WILDLAND")
    except WildlandError as ex:
        raise CliError(str(ex)) from ex

    if not keep_sync_daemon:
        try:
            obj.client.run_sync_command('shutdown')
        except ControlClientError:
            pass  # we don't expect a response


@main.command(short_help='watch for changes')
@click.option('--with-initial', is_flag=True, help='include initial files')
@click.argument('patterns', metavar='PATH', nargs=-1, required=True)
@click.pass_obj
def watch(obj: ContextObj, patterns, with_initial) -> None:
    """
    Watch for changes in inside mounted Wildland filesystem.
    """

    obj.fs_client.ensure_mounted()

    for events in obj.fs_client.watch(patterns, with_initial):
        for event in events:
            print(f'{event.event_type}: {event.path}')


if __name__ == '__main__':
    main()  # pylint: disable=no-value-for-parameter<|MERGE_RESOLUTION|>--- conflicted
+++ resolved
@@ -78,21 +78,17 @@
 @click.pass_context
 def main(ctx: click.Context, base_dir, dummy, debug, verbose):
     # pylint: disable=missing-docstring, unused-argument
-<<<<<<< HEAD
-    if base_dir:
-        os.environ['WL_BASE_DIR'] = base_dir # needs better way
-    client = Client(dummy=dummy, base_dir=base_dir)
-    is_ipc_enabled = os.environ.get('EXPERIMENTAL_API', False)
-    ctx.obj = ContextObj(client, ipc=bool(is_ipc_enabled))
-=======
-
->>>>>>> 4842e781
     if verbose > 0:
         init_logging(level='DEBUG' if verbose > 1 else 'INFO')
     else:
         init_logging(level='WARNING')
+
+    if base_dir:
+        os.environ['WL_BASE_DIR'] = base_dir # needs better way
+
+    is_ipc_enabled = os.environ.get('EXPERIMENTAL_API', False)
     client = Client(dummy=dummy, base_dir=base_dir)
-    ctx.obj = ContextObj(client)
+    ctx.obj = ContextObj(client, ipc=bool(is_ipc_enabled))
 
 
 main.add_command(cli_user.user_)
