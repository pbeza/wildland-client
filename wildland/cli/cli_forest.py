# Wildland Project
#
# Copyright (C) 2021 Golem Foundation
#
# This program is free software: you can redistribute it and/or modify
# it under the terms of the GNU General Public License as published by
# the Free Software Foundation, either version 3 of the License, or
# (at your option) any later version.
#
# This program is distributed in the hope that it will be useful,
# but WITHOUT ANY WARRANTY; without even the implied warranty of
# MERCHANTABILITY or FITNESS FOR A PARTICULAR PURPOSE.  See the
# GNU General Public License for more details.
#
# You should have received a copy of the GNU General Public License
# along with this program.  If not, see <https://www.gnu.org/licenses/>.
#
# SPDX-License-Identifier: GPL-3.0-or-later

"""
Manage bridges
"""

from pathlib import Path, PurePosixPath
from typing import List, Dict, Any

import os
import uuid
import click

from wildland.wildland_object.wildland_object import WildlandObject
from .cli_storage import do_create_storage_from_templates
from ..container import Container
from ..storage import StorageBackend
from ..storage_backends.file_subcontainers import FileSubcontainersMixin
from ..user import User
from ..publish import Publisher
from ..manifest.manifest import Manifest
from ..manifest.template import TemplateManager, StorageTemplate
from .cli_base import aliased_group, ContextObj, CliError
from .cli_common import modify_manifest, add_field
from .cli_container import _mount as mount_container
from .cli_container import _unmount as unmount_container
from .cli_user import refresh_users
from ..exc import WildlandError


@aliased_group('forest', short_help='Wildland Forest management')
def forest_():
    """
    Manage Wildland Forests
    """


@forest_.command(short_help='Mount Wildland Forest')
@click.argument('forest_names', nargs=-1, required=True)
@click.option('--save', '-s', is_flag=True,
              help='Save the forest containers to be mounted at startup')
@click.option('--list-all', '-l', is_flag=True,
              help='During mount, list all forest containers, including those '
                   'who did not need to be changed')
@click.option('--no-refresh-users', '-n', is_flag=True, default=False,
              help="Do not refresh remote users when mounting")
@click.pass_context
def mount(ctx: click.Context, forest_names, save: bool, list_all: bool, no_refresh_users: bool):
    """
    Mount a forest given by name or path to manifest. Repeat the argument to
    mount multiple forests.

    The Wildland system has to be mounted first, see ``wl start``.
    """
    obj: ContextObj = ctx.obj

    forests = []
    for forest_name in forest_names:
        if forest_name.endswith('*:') or not forest_name.endswith(':'):
            raise WildlandError(
                f'Failed to parse forest name: {forest_name}. '
                f'For example, ":/forests/User:" is a valid forest name')
        forests.append(f'{forest_name}*:')

    # TODO: in versions v.0.0.2 or up
    # Refresh all local users; this could be optimized by refactoring search.py itself
    # to only use remote users, not local
    if not no_refresh_users:
        refresh_users(obj)

    mount_container(obj, forests, save=save, list_all=list_all)


@forest_.command(short_help='Unmount Wildland Forest', alias=['umount'])
@click.option('--path', metavar='PATH', help='mount path to search for')
@click.argument('forest_names', nargs=-1, required=True)
@click.pass_context
def unmount(ctx: click.Context, path: str, forest_names):
    """
    Unmount a forest given by name or path to manifest. Repeat the argument to
    unmount multiple forests.

    The Wildland system has to be mounted first, see ``wl start``.
    """
    obj: ContextObj = ctx.obj

    forests = []
    for forest_name in forest_names:
        if forest_name.endswith('*:') or not forest_name.endswith(':'):
            raise WildlandError(
                f'Failed to parse forest name: {forest_name}. '
                f'For example, ":/forests/User:" is a valid forest name')
        forests.append(f'{forest_name}*:')
    unmount_container(obj, path=path, container_names=forests)


@forest_.command(short_help='Bootstrap Wildland Forest')
@click.argument('user', metavar='USER', required=True)
@click.argument('storage_template', required=True)
@click.option('--access', metavar='USER', required=False, multiple=True,
              help='Name of users to encrypt the container with. Can be used multiple times. '
                   'If not set, the container is unencrypted.')
@click.option('--manifest-local-dir', metavar='PATH', required=False, multiple=False,
              default='/.manifests',
              help='Set manifests local directory. Must be an absolute path.')
@click.pass_context
def create(ctx: click.Context,
           user: str,
           storage_template: str,
           manifest_local_dir: str = '/.manifests/',
           access: List[str] = None):
    """
    Bootstrap a new Forest for given USER.
    You must have private key of that user in order to use this command.

    \b
    Arguments:
      USER                  name of the user who owns the Forest (mandatory)
      STORAGE_TEMPLATE      storage template used to create Forest containers

    Description

    This command creates a manifest catalog entry for the Forest.
    The storage template *must* contain at least one read-write storage.

    After the container is created, the following steps take place:

    \b
      1. A link object to the container is generated
         and appended to USER's manifests catalog.
      2. USER manifest and container manifest are copied to the
         storage from Forest manifests container

    """
    _bootstrap_forest(ctx,
                     user,
                     storage_template,
                     manifest_local_dir,
                     access)


def _bootstrap_forest(ctx: click.Context,
                     user: str,
                     manifest_storage_template_name: str,
                     manifest_local_dir: str = '/',
                     access: List[str] = None):

    obj: ContextObj = ctx.obj

    # Load users manifests
    try:
        forest_owner = obj.client.load_object_from_name(WildlandObject.Type.USER, user)
    except WildlandError as we:
        raise CliError(f'User [{user}] could not be loaded. {we}') from we

    if not obj.client.session.sig.is_private_key_available(forest_owner.owner):
        raise CliError(f'Forest owner\'s [{user}] private key not found.')

    if access:
        if len(access) == 1 and access[0] == '*':
            access_list = [{'user': '*'}]
        else:
            try:
                access_list = [{'user': obj.client.load_object_from_name(
                                WildlandObject.Type.USER, user_name).owner}
                               for user_name in access]
            except WildlandError as we:
                raise CliError(f'User could not be loaded. {we}') from we
    else:
        access_list = [{'user': forest_owner.owner}]

    storage_templates = _resolve_storage_templates(obj, manifest_storage_template_name)

    catalog_container = None

    try:
        catalog_container = _create_container(obj, forest_owner, [Path('/.manifests')],
                                              f'{user}-forest-catalog', access_list,
                                              storage_templates, manifest_local_dir)

        assert catalog_container.local_path is not None
        assert forest_owner.local_path is not None

        catalog_storage = obj.client.select_storage(container=catalog_container,
                                                    predicate=lambda x: x.is_writeable)

        # If a writeable catalog storage doesn't have manifest_pattern defined,
        # forcibly set manifest pattern for all storages in this container.
        # TODO: improve support for more complex forms of writeable storages and more complex
        # manifest-patterns

        catalog_backend = StorageBackend.from_params(catalog_storage.params)
        if isinstance(catalog_backend, FileSubcontainersMixin) and \
                not catalog_backend.params.get('manifest-pattern'):
            catalog_backend.params['manifest-pattern'] = catalog_backend.DEFAULT_MANIFEST_PATTERN

        # Additionally ensure that they are going to be stored inline and override old storages
        # completely

        old_storages = list(obj.client.all_storages(catalog_container))

        catalog_container.clear_storages()

        for storage in old_storages:
            storage.params['manifest-pattern'] = catalog_storage.params['manifest-pattern']
            obj.client.add_storage_to_container(catalog_container, storage, inline=True)

        obj.client.save_object(WildlandObject.Type.CONTAINER, catalog_container)

        manifests_storage = obj.client.select_storage(container=catalog_container,
                                                      predicate=lambda x: x.is_writeable)
        manifests_backend = StorageBackend.from_params(manifests_storage.params)

        # Provision manifest storage with container from manifest catalog
        _bootstrap_manifest(manifests_backend, catalog_container.local_path,
                           Path('.manifests.yaml'))

        for storage in obj.client.all_storages(container=catalog_container):

            link_obj: Dict[str, Any] = {'object': 'link', 'file': '/.manifests.yaml'}

            if not storage.public_url:
                fields = storage.to_manifest_fields(inline=True)
                if not storage.access:
                    fields['access'] = access_list
            else:
                fields = {
                    'object': 'storage', 'type': 'http', 'version': Manifest.CURRENT_VERSION,
                    'backend-id': str(uuid.uuid4()), 'owner': catalog_container.owner,
                    'url': storage.public_url, 'access': storage.access or access_list}

            link_obj['storage'] = fields

            modify_manifest(ctx, str(forest_owner.local_path), add_field,
                            'manifests-catalog', [link_obj])

        # Refresh user's manifests catalog
        obj.client.recognize_users_and_bridges()

<<<<<<< HEAD
        _bootstrap_manifest(manifests_backend, forest_owner.local_path, Path('forest-owner.yaml'))
        Publisher(obj.client, catalog_container).publish_container()
=======
        _boostrap_manifest(manifests_backend, forest_owner.local_path, Path('forest-owner.yaml'))

        # Reload forest_owner to load the manifests-catalog info
        forest_owner = obj.client.load_object_from_name(WildlandObject.Type.USER, user)
        Publisher(obj.client, forest_owner).publish_container(catalog_container)

>>>>>>> c9559205
    except Exception as ex:
        raise CliError(f'Could not create a Forest. {ex}') from ex
    finally:
        if catalog_container and catalog_container.local_path:
            catalog_container.local_path.unlink()


def _resolve_storage_templates(obj, template_name: str) -> List[StorageTemplate]:
    try:
        tpl_manager = TemplateManager(obj.client.dirs[WildlandObject.Type.TEMPLATE])

        return tpl_manager.get_template_file_by_name(template_name).templates
    except WildlandError as we:
        raise CliError(f'Could not load [{template_name}] storage template. {we}') from we


def _create_container(obj: ContextObj,
                      user: User,
                      container_paths: List[Path],
                      container_name: str,
                      access: List[dict],
                      storage_templates: List[StorageTemplate],
                      storage_local_dir: str = '') -> Container:

    container = Container(owner=user.owner, paths=[PurePosixPath(p) for p in container_paths],
                          backends=[], client=obj.client, access=access)

    obj.client.save_new_object(WildlandObject.Type.CONTAINER, container, container_name)
    do_create_storage_from_templates(obj.client, container, storage_templates, storage_local_dir)

    return container


def _bootstrap_manifest(backend: StorageBackend, manifest_path: Path, file_path: Path):
    with backend:
        with backend.create(PurePosixPath(file_path), os.O_CREAT | os.O_WRONLY) as manifest_obj:
            data = manifest_path.read_bytes()
            manifest_obj.write(data, 0)<|MERGE_RESOLUTION|>--- conflicted
+++ resolved
@@ -254,17 +254,12 @@
         # Refresh user's manifests catalog
         obj.client.recognize_users_and_bridges()
 
-<<<<<<< HEAD
         _bootstrap_manifest(manifests_backend, forest_owner.local_path, Path('forest-owner.yaml'))
-        Publisher(obj.client, catalog_container).publish_container()
-=======
-        _boostrap_manifest(manifests_backend, forest_owner.local_path, Path('forest-owner.yaml'))
 
         # Reload forest_owner to load the manifests-catalog info
         forest_owner = obj.client.load_object_from_name(WildlandObject.Type.USER, user)
         Publisher(obj.client, forest_owner).publish_container(catalog_container)
 
->>>>>>> c9559205
     except Exception as ex:
         raise CliError(f'Could not create a Forest. {ex}') from ex
     finally:
