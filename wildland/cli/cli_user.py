--- conflicted
+++ resolved
@@ -103,13 +103,6 @@
             obj.wlcore.user_remove_key(owner, force=False)
         raise CliError(f'Failed to create user: {result}')
 
-<<<<<<< HEAD
-    _, path = obj.wlcore.object_get_local_path(WLObjectType.USER, user.id)
-
-    click.echo(f'Created: {path}')
-
-=======
->>>>>>> ca73883d
     _, current_default = obj.wlcore.env.get_default_user()
     if not current_default:
         click.echo(f'Using {owner} as @default')
