--- conflicted
+++ resolved
@@ -405,9 +405,6 @@
     """
 
 
-<<<<<<< HEAD
-@modify.result_callback()
-=======
 def _republish_container(client: Client, container: Container) -> None:
     try:
         click.echo(f're-publishing container {container.uuid_path}...')
@@ -416,8 +413,7 @@
         raise WildlandError(f"Failed to republish container: {ex}") from ex
 
 
-@modify.resultcallback()
->>>>>>> e9b33ef2
+@modify.result_callback()
 @click.pass_context
 def _republish_callback(ctx: click.Context, params: Tuple[Container, bool]):
     """
