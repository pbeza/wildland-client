# Wildland Project
#
# Copyright (C) 2020 Golem Foundation
#
# Authors:
#                    Paweł Marczewski <pawel@invisiblethingslab.com>,
#                    Wojtek Porczyk <woju@invisiblethingslab.com>
#
# This program is free software: you can redistribute it and/or modify
# it under the terms of the GNU General Public License as published by
# the Free Software Foundation, either version 3 of the License, or
# (at your option) any later version.
#
# This program is distributed in the hope that it will be useful,
# but WITHOUT ANY WARRANTY; without even the implied warranty of
# MERCHANTABILITY or FITNESS FOR A PARTICULAR PURPOSE.  See the
# GNU General Public License for more details.
#
# You should have received a copy of the GNU General Public License
# along with this program.  If not, see <https://www.gnu.org/licenses/>.
#
# SPDX-License-Identifier: GPL-3.0-or-later

# pylint: disable=too-many-lines,redefined-outer-name
"""
Manage containers
"""
from itertools import combinations
from pathlib import PurePosixPath, Path
from typing import Any, Callable, Iterable, List, Optional, Sequence, Tuple, Union
import os
import sys
import logging
import re
import signal
import tempfile
import click
import daemon
import progress.counter
import yaml


from click import ClickException
from daemon import pidfile
from progress.counter import Counter
from xdg import BaseDirectory

from wildland.client import Client
from wildland.control_client import ControlClientUnableToConnectError
from wildland.wildland_object.wildland_object import WildlandObject
from .cli_base import aliased_group, ContextObj, CliError
from .cli_common import sign, verify, edit as base_edit, modify_manifest, add_field, del_field, \
    set_field, del_nested_field, find_manifest_file, dump as base_dump
from .cli_storage import do_create_storage_from_templates
from ..container import Container
from ..exc import WildlandError
from ..manifest.manifest import ManifestError
from ..manifest.template import TemplateManager
from ..publish import Publisher
from ..remounter import Remounter
from ..storage import Storage, StorageBackend
from ..log import init_logging
from ..storage_sync.base import BaseSyncer, SyncConflict

try:
    RUNTIME_DIR = Path(BaseDirectory.get_runtime_dir())
except KeyError:
    RUNTIME_DIR = Path.home() / 'run'
    RUNTIME_DIR.mkdir(exist_ok=True)

MW_PIDFILE = RUNTIME_DIR / 'wildland-mount-watch.pid'
MW_DATA_FILE = RUNTIME_DIR / 'wildland-mount-watch.data'

logger = logging.getLogger('cli_container')


@aliased_group('container', short_help='container management')
def container_():
    """
    Manage containers.
    """


class OptionRequires(click.Option):
    """
    Helper class to provide conditional required for click.Option
    """
    def __init__(self, *args, **kwargs):
        try:
            self.required_opt = kwargs.pop('requires')
        except KeyError as ke:
            raise click.UsageError("'requires' parameter must be present") from ke
        kwargs['help'] = kwargs.get('help', '') + \
            ' NOTE: this argument requires {}'.format(self.required_opt)
        super().__init__(*args, **kwargs)

    def handle_parse_result(self, ctx: click.Context, opts, args):
        if self.name in opts and self.required_opt not in opts:
            raise click.UsageError("option --{} requires --{}".format(
                self.name, self.required_opt))
        self.prompt = None # type: ignore
        return super().handle_parse_result(ctx, opts, args)


@container_.command(short_help='create container')
@click.option('--owner', '--user',
              help='user for signing')
@click.option('--path', multiple=True, required=False,
              help='mount path (can be repeated)')
@click.option('--category', multiple=True, required=False,
              help='category, will be used to generate mount paths')
@click.option('--title', multiple=False, required=False,
              help='container title')
@click.option('--update-user/--no-update-user', '-u/-n', default=False,
              help='attach the container to the user')
@click.option('--storage-template', '--template', multiple=False, required=False,
              help='use a storage template to generate storages (see wl storage-template)')
@click.option('--local-dir', multiple=False, required=False,
              help='local directory to be passed to storage template (requires --storage-template)')
@click.option('--access', multiple=True, required=False,
              help='allow additional users access to this container manifest')
@click.option('--no-publish', is_flag=True,
              help='do not publish the container after creation')
@click.option('--encrypt-manifest/--no-encrypt-manifest', default=True, required=False,
              help='if --no-encrypt, this manifest will not be encrypted and '
              '--access cannot be used.')
@click.argument('name', metavar='CONTAINER', required=False)
@click.pass_obj
def create(obj: ContextObj, owner: Optional[str], path: Sequence[str], name: Optional[str],
        update_user: bool, access: Sequence[str], no_publish: bool, title: Optional[str],
        category: Sequence[str], storage_template: Optional[str], local_dir: Optional[str],
        encrypt_manifest: bool):
    """
    Create a new container manifest.
    """

    if local_dir and not storage_template:
        raise CliError('--local-dir requires --storage-template')

    if access and not encrypt_manifest:
        raise CliError('--no-encrypt and --access are mutually exclusive')

    if category and not title:
        if not name:
            raise CliError('--category option requires --title or container name')
        title = name

    storage_templates = []

    if storage_template:
        try:
            template_dir_path = obj.client.dirs[WildlandObject.Type.TEMPLATE]
            tpl_manager = TemplateManager(template_dir_path)
            storage_templates = tpl_manager.get_template_file_by_name(storage_template).templates
        except WildlandError as we:
            raise CliError(f'Could not load [{storage_template}] storage template. {we}') from we

    if access:
        access_list = [{'user': obj.client.load_object_from_name(
            WildlandObject.Type.USER, user).owner} for user in access]
    elif not encrypt_manifest:
        access_list = [{'user': '*'}]
    else:
        access_list = []

    owner_user = obj.client.load_object_from_name(WildlandObject.Type.USER,
        owner or '@default-owner')

    container = Container(
        owner=owner_user.owner,
        paths=[PurePosixPath(p) for p in path],
        backends=[],
        client=obj.client,
        title=title,
        categories=[PurePosixPath(c) for c in category],
        access=access_list
    )

    container_path = obj.client.save_new_object(WildlandObject.Type.CONTAINER, container, name)
    click.echo(f'Created: {container_path}')

    if storage_templates:
        try:
            do_create_storage_from_templates(obj.client, container, storage_templates, local_dir,
                                             no_publish=no_publish)
        except (WildlandError, ValueError) as ex:
            click.echo(f'Removing container: {container_path}')
            container_path.unlink()
            raise WildlandError(f'Failed to create storage from template. {ex}') from ex

    if update_user:
        if not owner_user.local_path:
            raise WildlandError('Cannot update user because the manifest path is unknown')
        click.echo(f'Attaching container to user [{owner_user.owner}]')

        owner_user.add_catalog_entry(str(obj.client.local_url(container_path)))
        obj.client.save_object(WildlandObject.Type.USER, owner_user)

    if not no_publish:
        try:
            owner_user = obj.client.load_object_from_name(WildlandObject.Type.USER, container.owner)
            if owner_user.has_catalog:
                click.echo(f'Publishing container {container.uuid_path}...')
                publisher = Publisher(obj.client, owner_user)
                publisher.publish_container(container)
        except WildlandError as ex:
            raise WildlandError(f"Failed to publish container: {ex}") from ex


@container_.command(short_help='update container')
@click.option('--storage', multiple=True,
              help='storage to use (can be repeated)')
@click.argument('cont', metavar='CONTAINER')
@click.pass_obj
def update(obj: ContextObj, storage, cont):
    """
    Update a container manifest.
    """

    container = obj.client.load_object_from_name(WildlandObject.Type.CONTAINER, cont)
    if container.local_path is None:
        raise WildlandError('Can only update a local manifest')

    if not storage:
        click.echo('No change')
        return

    for storage_name in storage:
        storage = obj.client.load_object_from_name(WildlandObject.Type.STORAGE, storage_name)
        assert storage.local_path
        click.echo(f'Adding storage: {storage.local_path}')
        container.add_storage_from_obj(storage, inline=False, storage_name=storage_name)

    obj.client.save_object(WildlandObject.Type.CONTAINER, container)


@container_.command(short_help='publish container manifest')
@click.argument('cont', metavar='CONTAINER')
@click.pass_obj
def publish(obj: ContextObj, cont):
    """
    Publish a container manifest to a container from manifests catalog.
    """

    container = obj.client.load_object_from_name(WildlandObject.Type.CONTAINER, cont)
    click.echo(f'Publishing container {container.uuid_path}...')
    user = obj.client.load_object_from_name(WildlandObject.Type.USER, container.owner)
    Publisher(obj.client, user).publish_container(container)

    # check if all containers are published
    not_published = Publisher.list_unpublished_containers(obj.client)
    n_container = len(list(obj.client.dirs[WildlandObject.Type.CONTAINER].glob('*.yaml')))

    # if all containers are unpublished DO NOT print warning
    if not_published and len(not_published) != n_container:
        click.echo("WARN: Some local containers (or container updates) are not published:\n" +
                   '\n'.join(sorted(not_published)))


@container_.command(short_help='unpublish container manifest')
@click.argument('cont', metavar='CONTAINER')
@click.pass_obj
def unpublish(obj: ContextObj, cont):
    """
    Attempt to unpublish a container manifest under a given wildland path
    from all containers in manifests catalogs.
    """

    container = obj.client.load_object_from_name(WildlandObject.Type.CONTAINER, cont)
    user = obj.client.load_object_from_name(WildlandObject.Type.USER, container.owner)
    click.echo(f'Unpublishing container {container.uuid_path}...')
    Publisher(obj.client, user).unpublish_container(container)


def _container_info(client, container, users_and_bridge_paths):
    click.echo(container.local_path)
    try:
        if container.owner in users_and_bridge_paths:
            user_desc = ' (' + ', '.join(
                [str(p) for p in users_and_bridge_paths[container.owner]]) + ')'
        else:
            user_desc = ''
    except ManifestError:
        user_desc = ''
    click.echo(f'  owner: {container.owner}' + user_desc)
    for container_path in container.expanded_paths:
        click.echo(f'  path: {container_path}')
    for storage_path in container.get_backends_description():
        click.echo(f'  storage: {storage_path}')
    cache = client.cache_storage(container)
    if cache:
        storage_type = cache.params['type']
        result = f'type: {storage_type} backend_id: {cache.params["backend-id"]}'
        storage_cls = StorageBackend.types()[storage_type]
        if storage_cls.LOCATION_PARAM and storage_cls.LOCATION_PARAM in cache.params and \
                cache.params[storage_cls.LOCATION_PARAM]:
            result += f' location: {cache.params[storage_cls.LOCATION_PARAM]}'
        click.echo(f'  cache: {result}')
    click.echo()


@container_.command('list', short_help='list containers', alias=['ls'])
@click.pass_obj
def list_(obj: ContextObj):
    """
    Display known containers.
    """
    users_and_bridge_paths = {}
    for user, bridge_paths in obj.client.load_users_with_bridge_paths(only_default_user=True):
        if bridge_paths:
            users_and_bridge_paths[user.owner] = bridge_paths

    for container in obj.client.load_all(WildlandObject.Type.CONTAINER):
        _container_info(obj.client, container, users_and_bridge_paths)


@container_.command(short_help='show container summary')
@click.argument('name', metavar='CONTAINER')
@click.pass_obj
def info(obj: ContextObj, name):
    """
    Show information about single container.
    """
    users_and_bridge_paths = {}
    for user, bridge_paths in obj.client.load_users_with_bridge_paths(only_default_user=True):
        if bridge_paths:
            users_and_bridge_paths[user.owner] = bridge_paths

    container = obj.client.load_object_from_name(WildlandObject.Type.CONTAINER, name)

    _container_info(obj.client, container, users_and_bridge_paths)


@container_.command('delete', short_help='delete a container', alias=['rm'])
@click.pass_obj
@click.option('--force', '-f', is_flag=True,
              help='delete even when using local storage manifests; ignore errors on parse')
@click.option('--cascade', is_flag=True,
              help='also delete local storage manifests')
@click.option('--no-unpublish', '-n', is_flag=True,
              help='do not attempt to unpublish the container before deleting it')
@click.argument('name', metavar='NAME')
def delete(obj: ContextObj, name: str, force: bool, cascade: bool, no_unpublish: bool):
    """
    Delete a container.
    """
    # TODO: also consider detecting user-container link (i.e. user's main container).

    try:
        container = obj.client.load_object_from_name(WildlandObject.Type.CONTAINER, name)
    except ManifestError as ex:
        if force:
            click.echo(f'Failed to load manifest: {ex}')
            try:
                path = obj.client.find_local_manifest(WildlandObject.Type.CONTAINER, name)
                if path:
                    click.echo(f'Deleting file {path}')
                    path.unlink()
            except ManifestError:
                # already removed
                pass
            if cascade:
                click.echo('Unable to cascade remove: manifest failed to load.')
            return
        click.echo(f'Failed to load manifest, cannot delete: {ex}')
        click.echo('Use --force to force deletion.')
        return

    if not container.local_path:
        raise WildlandError('Can only delete a local manifest')

    # unmount if mounted
    try:
        for mount_path in obj.fs_client.get_unique_storage_paths(container):
            storage_id = obj.fs_client.find_storage_id_by_path(mount_path)

            if storage_id:
                obj.fs_client.unmount_storage(storage_id)

            for storage_id in obj.fs_client.find_all_subcontainers_storage_ids(container):
                obj.fs_client.unmount_storage(storage_id)
    except ControlClientUnableToConnectError:
        pass

    _delete_cache(obj.client, container)

    has_local = False

    for backend in container.load_raw_backends(include_inline=False):
        path = obj.client.parse_file_url(backend, container.owner)
        if path and path.exists():
            if cascade:
                click.echo('Deleting storage: {}'.format(path))
                path.unlink()
            else:
                click.echo('Container refers to a local manifest: {}'.format(path))
                has_local = True

    if has_local and not force:
        raise CliError('Container refers to local manifests, not deleting '
                       '(use --force or --cascade)')

    # unpublish
    if not no_unpublish:
        try:
            click.echo(f'Unpublishing container {container.uuid_path}...')
            user = obj.client.load_object_from_name(WildlandObject.Type.USER, container.owner)
            Publisher(obj.client, user).unpublish_container(container)
        except WildlandError:
            # not published
            pass

    click.echo(f'Deleting: {container.local_path}')
    container.local_path.unlink()


container_.add_command(sign)
container_.add_command(verify)


@container_.group(short_help='modify container manifest')
def modify():
    """
    Commands for modifying container manifests.
    """


def _republish_container(client: Client, container: Container) -> None:
    try:
        click.echo(f'Re-publishing container {container.uuid_path}...')
        user = client.load_object_from_name(WildlandObject.Type.USER, container.owner)
        Publisher(client, user).republish_container(container)
    except WildlandError as ex:
        raise WildlandError(f"Failed to republish container: {ex}") from ex


@modify.result_callback()
@click.pass_context
def _republish_callback(ctx: click.Context, params: Tuple[Container, bool]):
    """
    Republish modified container manifest.

    If container is already published, any modification should be republish
    unless publish is False.

    Using 'result_callback' enforce that every 'modify' subcommand have to
    return (container, publish) to handle republishing.
    """
    container, publish = params

    if publish:
        _republish_container(ctx.obj.client, container)



@modify.command(short_help='add path to the manifest')
@click.option('--path', metavar='PATH', required=True, multiple=True, help='Path to add')
@click.option('--publish/--no-publish', '-p/-P', default=True, help='publish modified container')
@click.argument('input_file', metavar='FILE')
@click.pass_context
def add_path(ctx: click.Context, input_file, path, publish):
    """
    Add path to the manifest.
    """
    container, modified = _resolve_container(
        ctx, input_file, modify_manifest, edit_func=add_field, field='paths', values=path)

    return container, publish and modified


@modify.command(short_help='remove path from the manifest')
@click.option('--path', metavar='PATH', required=True, multiple=True, help='Path to remove')
@click.option('--publish/--no-publish', '-p/-P', default=True, help='publish modified container')
@click.argument('input_file', metavar='FILE')
@click.pass_context
def del_path(ctx: click.Context, input_file, path, publish):
    """
    Remove path from the manifest.
    """
    container, modified = _resolve_container(
        ctx, input_file, modify_manifest, edit_func=del_field, field='paths', values=path)

    return container, publish and modified


@modify.command(short_help='set title in the manifest')
@click.option('--publish/--no-publish', '-p/-P', default=True, help='publish modified container')
@click.argument('input_file', metavar='FILE')
@click.option('--title', metavar='TEXT', required=True, help='Title to set')
@click.pass_context
def set_title(ctx: click.Context, input_file, title, publish):
    """
    Set title in the manifest.
    """
    container, modified = _resolve_container(
        ctx, input_file, modify_manifest, edit_func=set_field, field='title', value=title)

    return container, publish and modified


@modify.command(short_help='add category to the manifest')
@click.option('--category', metavar='PATH', required=True, multiple=True,
              help='Category to add')
@click.option('--publish/--no-publish', '-p/-P', default=True, help='publish modified container')
@click.argument('input_file', metavar='FILE')
@click.pass_context
def add_category(ctx: click.Context, input_file, category, publish):
    """
    Add category to the manifest.
    """
    container, modified = _resolve_container(
        ctx, input_file, modify_manifest, edit_func=add_field, field='categories', values=category)

    return container, publish and modified


@modify.command(short_help='remove category from the manifest')
@click.option('--category', metavar='PATH', required=True, multiple=True,
              help='Category to remove')
@click.option('--publish/--no-publish', '-p/-P', default=True, help='publish modified container')
@click.argument('input_file', metavar='FILE')
@click.pass_context
def del_category(ctx: click.Context, input_file, category, publish):
    """
    Remove category from the manifest.
    """
    container, modified = _resolve_container(
        ctx, input_file, modify_manifest, edit_func=del_field, field='categories', values=category)

    return container, publish and modified


@modify.command(short_help='allow additional user(s) access to this encrypted manifest')
@click.option('--access', metavar='PATH', required=True, multiple=True,
              help='Users to add access for')
@click.option('--publish/--no-publish', '-p/-P', default=True, help='publish modified container')
@click.argument('input_file', metavar='FILE')
@click.pass_context
def add_access(ctx: click.Context, input_file, access, publish):
    """
    Allow an additional user access to this manifest.
    """
    processed_access = []

    for user in access:
        user = ctx.obj.client.load_object_from_name(WildlandObject.Type.USER, user)
        processed_access.append({'user': user.owner})

    container, modified = _resolve_container(ctx, input_file, modify_manifest, edit_func=add_field,
        field='access', values=processed_access)

    return container, publish and modified


@modify.command(short_help='stop additional user(s) from having access to this encrypted manifest')
@click.option('--access', metavar='PATH', required=True, multiple=True,
              help='Users whose access should be revoked')
@click.option('--publish/--no-publish', '-p/-P', default=True, help='publish modified container')
@click.argument('input_file', metavar='FILE')
@click.pass_context
def del_access(ctx: click.Context, input_file, access, publish):
    """
    Remove category from the manifest.
    """
    processed_access = []

    for user in access:
        user = ctx.obj.client.load_object_from_name(WildlandObject.Type.USER, user)
        processed_access.append({'user': user.owner})

    container, modified = _resolve_container(ctx, input_file, modify_manifest, edit_func=del_field,
        field='access', values=processed_access)

    return container, publish and modified


@modify.command(short_help='do not encrypt this manifest at all')
@click.argument('input_file', metavar='FILE')
@click.option('--publish/--no-publish', '-p/-P', default=True, help='publish modified container')
@click.pass_context
def set_no_encrypt_manifest(ctx: click.Context, input_file, publish):
    """
    Set title in the manifest.
    """
    container, modified = _resolve_container(ctx, input_file, modify_manifest, edit_func=set_field,
        field='access', value=[{'user': '*'}])

    return container, publish and modified


@modify.command(short_help='encrypt this manifest so that it is accessible only to its owner')
@click.option('--publish/--no-publish', '-p/-P', default=True, help='publish modified container')
@click.argument('input_file', metavar='FILE')
@click.pass_context
def set_encrypt_manifest(ctx: click.Context, input_file, publish):
    """
    Set title in the manifest.
    """
    container, modified = _resolve_container(
        ctx, input_file, modify_manifest, edit_func=set_field, field='access', value=[])

    return container, publish and modified


@modify.command(short_help='remove storage backend from the manifest')
@click.option('--storage', metavar='TEXT', required=True, multiple=True,
              help='Storage to remove. Can be either the backend_id of a storage or position in '
                   'storage list (starting from 0)')
@click.option('--publish/--no-publish', '-p/-P', default=True, help='publish modified container')
@click.argument('input_file', metavar='FILE')
@click.pass_context
def del_storage(ctx: click.Context, input_file, storage, publish):
    """
    Remove category from the manifest.
    """
    container_manifest = find_manifest_file(ctx.obj.client, input_file, 'container').read_bytes()
    container_yaml = list(yaml.safe_load_all(container_manifest))[1]
    storages_obj = container_yaml.get('backends', {}).get('storage', {})

    idxs_to_delete = []

    for s in storage:
        if s.isnumeric():
            idxs_to_delete.append(int(s))
        else:
            for idx, obj_storage in enumerate(storages_obj):
                if obj_storage['backend-id'] == s:
                    idxs_to_delete.append(idx)

    click.echo('Storage indexes to remove: ' + str(idxs_to_delete))

    container, modified = _resolve_container(ctx, input_file, modify_manifest,
        edit_func=del_nested_field, fields=['backends', 'storage'], keys=idxs_to_delete)

    return container, publish and modified


def _do_sync(client: Client, container: str, source: str, target: str, one_shot: bool,
             unidir: bool) -> str:
    kwargs = {'container': container, 'continuous': not one_shot, 'unidirectional': unidir,
              'source': source, 'target': target}
    return client.run_sync_command('start', **kwargs)


def wl_path_for_container(client: Client, container: Container,
                          user_paths: Optional[Iterable[Iterable[PurePosixPath]]] = None) -> str:
    """
    Return user-friendly WL path for the container.
    """
    ret = client.bridge_separator

    if user_paths:
        # take some set of bridges to the user
        for path in list(user_paths)[0]:
            ret += str(path) + client.bridge_separator

    # add non-default owner if needed
    if ret == client.bridge_separator and container.owner != client.config.get('@default-owner'):
        ret = container.owner + client.bridge_separator

    # UUID path is always first, we want a more friendly one if possible
    # reverse sort puts paths like '/.uuid/' or '/.backends/' last
    paths = container.paths
    paths.sort(reverse=True)
    ret += str(paths[0]) + client.bridge_separator

    return ret


def _cache_sync(client: Client, container: Container, storages: List[Storage], verbose: bool,
                user_paths: Iterable[Iterable[PurePosixPath]]):
    """
    Start sync between cache storage and old primary storage.
    """
    primary: Storage = storages[0]  # get_storages_to_mount() ensures this
    if 'cache' in primary.params:
        if verbose:
            click.echo(f'Using cache at: {primary.params["location"]}')
        src = storages[1].backend_id  # [1] is the non-cache (old primary)
        cname = wl_path_for_container(client, container, user_paths)
        status = client.run_sync_command('container-status', container=cname)
        if not status:  # sync not running for this container
            # start bidirectional sync (this also performs an initial one-shot sync)
            # this happens in the background, user can see sync status/progress using `wl sync`
            _do_sync(client, cname, src, primary.backend_id, one_shot=False, unidir=False)


def prepare_mount(obj: ContextObj,
                  container: Container,
                  container_name: str,
                  user_paths: Iterable[Iterable[PurePosixPath]],
                  remount: bool,
                  with_subcontainers: bool,
                  subcontainer_of: Optional[Container],
                  verbose: bool,
                  only_subcontainers: bool):
    """
    Prepare 'params' argument for WildlandFSClient.mount_multiple_containers() to mount selected
        container and its subcontainers (depending on options).

    :param obj: command context from click
    :param container: container object to mount
    :param container_name: container name - used for diagnostic messages (if verbose=True)
    :param user_paths: paths of the container owner - ['/'] for default user
    :param remount: should remount?
    :param with_subcontainers: should include subcontainers?
    :param subcontainer_of: it is a subcontainer
    :param verbose: print all messages
    :param only_subcontainers: only mount subcontainers
    :return: combined 'params' argument
    """

    # avoid iterating manifests catalog recursively, again
    if with_subcontainers and not container.is_manifests_catalog:
        subcontainers = list(obj.client.all_subcontainers(container))
    else:
        subcontainers = []

    storages = obj.client.get_storages_to_mount(container)

    if not subcontainers or not only_subcontainers:
        storages = obj.client.get_storages_to_mount(container)
        primary_storage_id = obj.fs_client.find_primary_storage_id(container)

        if primary_storage_id is None:
            if verbose:
                click.echo(f'new: {container_name}')
            _cache_sync(obj.client, container, storages, verbose, user_paths)
            yield (container, storages, user_paths, subcontainer_of)
        elif remount:
            storages_to_remount = []

            orphaned_storage_paths = obj.fs_client.get_orphaned_container_storage_paths(
                container, storages)

            for path in orphaned_storage_paths:
                storage_id = obj.fs_client.find_storage_id_by_path(path)
                assert storage_id is not None
                click.echo(f'Removing orphaned storage {path} (id: {storage_id})')
                obj.fs_client.unmount_storage(storage_id)

            for storage in storages:
                if obj.fs_client.should_remount(container, storage, user_paths):
                    storages_to_remount.append(storage)

                    if verbose:
                        click.echo(f'changed: {storage.backend_id}')
                else:
                    if verbose:
                        click.echo(f'not changed: {storage.backend_id}')

            _cache_sync(obj.client, container, storages, verbose, user_paths)
            yield (container, storages_to_remount, user_paths, subcontainer_of)
        else:
            raise WildlandError(f'Already mounted: {container.local_path}')

    if with_subcontainers and subcontainers:
        # keep the parent container mounted, when touching its subcontainers -
        # if they all point to the parent, this will avoid mounting and
        # unmounting it each time
        storage = obj.client.select_storage(container)
        with StorageBackend.from_params(storage.params, deduplicate=True):
            for subcontainer in subcontainers:
                # TODO: use MR !240 to pass a container set to prepare mount
                if isinstance(subcontainer, Container) and\
                        subcontainer.uuid == container.uuid:
                    continue
                if isinstance(subcontainer, Container):
                    yield from prepare_mount(obj, subcontainer,
                                             f'{container_name}:{subcontainer.paths[0]}',
                                             user_paths, remount, with_subcontainers, container,
                                             verbose, only_subcontainers)


def _create_cache(client: Client, container: Container, template_name: str,
                  verbose: bool = False) -> Storage:
    """
    Create cache storage for a container from template.
    """
    template_manager = TemplateManager(client.dirs[WildlandObject.Type.TEMPLATE])
    try:
        template = template_manager.get_storage_template(template_name)
    except FileNotFoundError as fnf:
        raise WildlandError(f'Storage template {template_name} not found') from fnf

    storage_fields = template.get_storage_fields(container)
    storage_fields = container.fill_storage_fields(storage_fields)
    storage_fields['owner'] = client.config.get('@default-owner')
    cache = WildlandObject.from_fields(storage_fields, client, WildlandObject.Type.STORAGE,
                                       local_owners=client.config.get('local-owners'))

    # these params are not in the Storage schema because they're cache-specific
    cache.params['cache'] = True
    cache.params['original-owner'] = container.owner

    backend = StorageBackend.from_params(cache.params)
    location = backend.location
    with backend:
        backend.mkdir(PurePosixPath(''))
    base_name = container.owner + '.' + container.uuid
    cache_path = client.new_path(WildlandObject.Type.STORAGE, base_name,
                                 skip_numeric_suffix=True, base_dir=client.cache_dir)
    client.save_new_object(WildlandObject.Type.STORAGE, cache, template_name, cache_path)
    if verbose:
        click.echo(f'Created cache: {cache_path} with location: {location}')
    return cache


def _delete_cache(client: Client, container: Container) -> bool:
    """
    Delete cache associated with the container. Returns True if cache was present.
    """
    cache = client.cache_storage(container)
    if cache:
        click.echo(f'Deleting cache: {cache.local_path}')
        cache.local_path.unlink()
        return True

    return False


@container_.command(short_help='create cache storage for the container')
@click.argument('name', metavar='CONTAINER')
@click.option('--template', '-t', metavar='TEMPLATE', required=True,
              help='Use the specified storage template to create a new cache storage '
                   '(becomes primary storage for the container while mounted)')
@click.pass_obj
def create_cache(obj: ContextObj, name, template):
    """
    Create cache storage for the container.
    """
    container = obj.client.load_object_from_name(WildlandObject.Type.CONTAINER, name)
    _create_cache(obj.client, container, template, verbose=True)


@container_.command(short_help='delete cache storage for the container')
@click.argument('name', metavar='CONTAINER')
@click.pass_obj
def delete_cache(obj: ContextObj, name):
    """
    Delete cache storage for the container.
    """
    container = obj.client.load_object_from_name(WildlandObject.Type.CONTAINER, name)
    if not _delete_cache(obj.client, container):
        click.echo('Cache not set for the container')


@container_.command(short_help='mount container')
@click.option('--remount/--no-remount', '-r/-n', default=True,
              help='Remount existing container, if found')
@click.option('--save', '-s', is_flag=True,
              help='Save the container to be mounted at startup')
@click.option('--import-users/--no-import-users', is_flag=True, default=True,
              help='Import encountered users on the WildLand path to the container(s)')
@click.option('--with-subcontainers/--without-subcontainers', '-w/-W', is_flag=True, default=True,
              help='Mount subcontainers of this container.')
@click.option('--only-subcontainers', '-b', is_flag=True, default=False,
              help='If a container has subcontainers, mount only the subcontainers')
@click.option('--with-cache', '-c', is_flag=True, default=False,
              help='Use the default cache storage template to create and use a new cache storage '
                   '(becomes primary storage for the container while mounted, synced with '
                   'the old primary). '
                   'Cache template to use can be overriden using the --cache-template option.')
@click.option('--cache-template', metavar='TEMPLATE',
              help='Use specified storage template to create and use a new cache storage')
@click.option('--list-all', '-l', is_flag=True,
              help='During mount, list all containers, including those who '
                   'did not need to be changed')
@click.option('--manifests-catalog', '-m', is_flag=True, default=False,
              help='Allow mounting containers from manifest catalogs')
@click.argument('container_names', metavar='CONTAINER', nargs=-1, required=True)
@click.pass_obj
def mount(obj: ContextObj, container_names: Tuple[str], remount: bool, save: bool,
          import_users: bool, with_subcontainers: bool, only_subcontainers: bool, list_all: bool,
          manifests_catalog: bool, with_cache: bool, cache_template: str) -> None:
    """
    Mount a container given by name or path to its manifest. Repeat the argument to mount
    multiple containers.

    The Wildland system has to be mounted first, see ``wl start``.
    """
<<<<<<< HEAD
    _mount(obj, container_names, remount, save, import_users,
           with_subcontainers, only_subcontainers, list_all, manifests_catalog)
    obj.ipc.emit(topic="MOUNT", label="CONTAINER")
=======
    if with_cache and not cache_template:
        cache_template = obj.client.config.get('default-cache-template')
        if not cache_template:
            raise WildlandError('Default cache template not set, set one with '
                                '`wl set-default-cache` or use --cache-template option')

    _mount(obj, container_names, remount, save, import_users, with_subcontainers,
           only_subcontainers, list_all, manifests_catalog, cache_template)

>>>>>>> 57dda1fb

def _mount(obj: ContextObj, container_names: Sequence[str],
           remount: bool = True, save: bool = True, import_users: bool = True,
           with_subcontainers: bool = True, only_subcontainers: bool = False,
           list_all: bool = True, manifests_catalog: bool = False,
           cache_template: str = None) -> None:

    obj.fs_client.ensure_mounted()

    if import_users:
        obj.client.auto_import_users = True

    params: List[Tuple[Container, List[Storage], List[Iterable[PurePosixPath]], Container]] = []
    successfully_loaded_container_names: List[str] = []
    fails: List[str] = []

    for container_name in container_names:
        current_params: List[Tuple[Container, List[Storage],
                                   List[Iterable[PurePosixPath]], Container]] = []

        msg = f"Loading containers (from '{container_name}'): "
        containers = Counter(msg).iter(obj.client.load_containers_from(
            container_name, include_manifests_catalog=manifests_catalog))

        reordered, exc_msg = obj.client.ensure_mount_reference_container(containers)
        msg = f"Preparing mount (from '{container_name}'): "

        if exc_msg:
            fails.append(exc_msg)

        if not reordered:
            continue  # container_name doesn't exist

        for container in reordered:
            if cache_template:
                _create_cache(obj.client, container, cache_template, list_all)
        obj.client.load_caches()

        with Counter(msg, max=len(reordered)) as ctr:
            for container in reordered:
                try:
                    user_paths = obj.client.get_bridge_paths_for_user(container.owner)
                    ctr.next()
                    mount_params = prepare_mount(
                        obj, container, str(container), user_paths,
                        remount, with_subcontainers, None, list_all, only_subcontainers)
                    current_params.extend(mount_params)
                except WildlandError as ex:
                    fails.append(f'Cannot mount container {container.uuid}: {str(ex)}')

        successfully_loaded_container_names.append(container_name)
        params.extend(current_params)

    if len(params) > 1:
        click.echo(f'Mounting storages for containers:  {len(params)}')
        obj.fs_client.mount_multiple_containers(params, remount=remount)
    elif len(params) > 0:
        click.echo('Mounting one storage')
        obj.fs_client.mount_multiple_containers(params, remount=remount)
    else:
        click.echo('No containers need (re)mounting')

    if save:
        default_containers = obj.client.config.get('default-containers')
        default_containers_set = set(default_containers)
        new_default_containers = default_containers.copy()
        failed_containers = set(container_names) - set(successfully_loaded_container_names)

        if failed_containers and successfully_loaded_container_names:
            click.echo(f'Saving {len(successfully_loaded_container_names)} out of '
                       f'{len(container_names)} listed containers. The following containers will '
                       f'not be saved: {str(failed_containers)}.')

        for container_name in successfully_loaded_container_names:
            if container_name in default_containers_set:
                click.echo(f'Already in default-containers: {container_name}')
                continue
            click.echo(f'Adding to default-containers: {container_name}')
            default_containers_set.add(container_name)
            new_default_containers.append(container_name)

        if len(new_default_containers) > len(default_containers):
            obj.client.config.update_and_save(
                {'default-containers': new_default_containers})

        if len(new_default_containers) > len(default_containers_set):
            click.echo(f'default-containers in your config file {obj.client.config.path} has '
                        'duplicates. Consider removing them.')

    if fails:
        raise WildlandError('\n'.join(fails))


@container_.command(short_help='unmount container', alias=['umount'])
@click.option('--path', metavar='PATH',
              help='Mount path to search for.')
@click.option('--with-subcontainers/--without-subcontainers', '-w/-W', is_flag=True, default=True,
              help='Do not unmount subcontainers.')
@click.option('--undo-save', '-u', 'undo_save', is_flag=True, default=False,
              help='Undo mount --save option.')
@click.argument('container_names', metavar='CONTAINER', nargs=-1, required=False)
@click.pass_obj
def unmount(obj: ContextObj, path: str, with_subcontainers: bool, undo_save: bool,
            container_names: Sequence[str]) -> None:
    """
    Unmount a container given by name, path to container's manifest or by one of its paths (using
    ``--path``). Repeat the argument to unmount multiple containers.
    """
    _unmount(obj, container_names=container_names, path=path, with_subcontainers=with_subcontainers,
             undo_save=undo_save)
    obj.ipc.emit(topic="UNMOUNT", label="CONTAINER")


def _unmount(obj: ContextObj, container_names: Sequence[str], path: str,
             with_subcontainers: bool = True, undo_save: bool = False) -> None:

    obj.fs_client.ensure_mounted()

    if bool(container_names) + bool(path) != 1:
        raise click.UsageError('Specify either container or --path')

    if undo_save and path:
        raise click.UsageError('Specify either --undo-save or --path. Cannot unsave a container '
            'specified by --path. Only containers specified by name or path to manifest can be '
            'saved and unsaved')

    fails: List[str] = []
    all_storage_ids = []
    all_cache_ids = []
    counter = Counter()

    if container_names:
        for container_name in container_names:
            counter.message = f"Loading containers (from '{container_name}'): "

            try:
                storage_ids, cache_ids = _collect_storage_ids_by_container_name(
                    obj, container_name, counter, with_subcontainers)
                all_storage_ids.extend(storage_ids)
                all_cache_ids.extend(cache_ids)
            except WildlandError as ex:
                fails.append(str(ex))

        if fails:
            fails = ['Failed to load some container manifests:'] + fails
    else:
        counter.message = f"Loading containers (from '{path}'): "
        storage_ids, cache_ids = _collect_storage_ids_by_container_path(
            obj, PurePosixPath(path), counter, with_subcontainers)
        all_storage_ids.extend(storage_ids)
        all_cache_ids.extend(cache_ids)

    if undo_save:
        default_containers = obj.client.config.get('default-containers')
        # Preserve containers order when removing some of them
        # https://stackoverflow.com/a/53657523/1321680
        default_containers_dict = dict.fromkeys(default_containers)

        if len(default_containers) > len(default_containers_dict):
            click.echo('Removing duplicates found in default-containers in your config file')

        for container_name in container_names:
            if container_name not in default_containers_dict:
                click.echo(f'Not removing {container_name}: not in default-containers')
            else:
                click.echo(f'Removing from default-containers: {container_name}')
                del default_containers_dict[container_name]

        new_default_containers = list(default_containers_dict)

        if len(new_default_containers) < len(default_containers):
            obj.client.config.update_and_save({'default-containers': new_default_containers})

    if all_storage_ids or all_cache_ids:
        click.echo(f'Unmounting {counter.index} containers')
        for storage_id in all_storage_ids:
            obj.fs_client.unmount_storage(storage_id)

        for storage_id in all_cache_ids:
            container = obj.fs_client.get_container_from_storage_id(storage_id)
            wl_path = wl_path_for_container(obj.client, container)
            obj.client.run_sync_command('stop', container=wl_path)
            obj.fs_client.unmount_storage(storage_id)

    elif not undo_save:
        raise WildlandError('No containers mounted')

    if fails:
        raise WildlandError('\n'.join(fails))


def _mount_path_to_backend_id(path: PurePosixPath) -> Optional[str]:
    pattern = r'^/.users/[0-9a-z-]+:/.backends/[0-9a-z-]+/([0-9a-z-]+)$'
    path_regex = re.compile(pattern)
    match = path_regex.match(str(path))
    if match and match.lastindex == 1:
        return match.group(1)
    return None


def _collect_storage_ids_by_container_name(obj: ContextObj, container_name: str,
        counter: progress.counter.Counter, with_subcontainers: bool = True) \
        -> tuple[List[int], List[int]]:
    """
    Returns a tuple with a list of normal storages and a list of cache storages.
    """

    storage_ids = []
    cache_ids = []
    containers = counter.iter(obj.client.load_containers_from(container_name))
    for container in containers:
        unique_storage_paths = obj.fs_client.get_unique_storage_paths(container)

        cache = obj.client.cache_storage(container)
        for mount_path in unique_storage_paths:
            storage_id = obj.fs_client.find_storage_id_by_path(mount_path)
            is_pseudomanifest = _is_pseudomanifest_primary_mount_path(mount_path)

            if storage_id is None:
                assert not is_pseudomanifest
            else:
                backend_id = _mount_path_to_backend_id(mount_path)
                if cache and cache.params['backend-id'] == backend_id:
                    cache_ids.append(storage_id)
                else:
                    storage_ids.append(storage_id)

        if with_subcontainers:
            sub_ids = obj.fs_client.find_all_subcontainers_storage_ids(container)
            cache = obj.client.cache_storage(container)
            for storage_id in sub_ids:
                if cache and cache.params['backend-id'] == storage_id:
                    cache_ids.append(storage_id)
                else:
                    storage_ids.append(storage_id)

    return storage_ids, cache_ids


def _collect_storage_ids_by_container_path(obj: ContextObj, path: PurePosixPath,
        counter: progress.counter.Counter, with_subcontainers: bool = True) \
        -> tuple[List[int], List[int]]:
    """
    Return all storage IDs corresponding to a given mount path (tuple with normal storages and
    cache storages). Path can be either absolute or relative with respect to the mount directory.
    """

    all_storage_ids = counter.iter(obj.fs_client.find_all_storage_ids_by_path(path))
    storage_ids = []
    cache_ids = []

    for storage_id in all_storage_ids:
        container = obj.fs_client.get_container_from_storage_id(storage_id)
        cache = obj.client.cache_storage(container)
        mount_path = obj.fs_client.get_primary_unique_mount_path_from_storage_id(storage_id)
        backend_id = _mount_path_to_backend_id(mount_path)
        if cache and cache.params['backend-id'] == backend_id:
            cache_ids.append(storage_id)
        else:
            storage_ids.append(storage_id)

        if _is_pseudomanifest_storage_id(obj, storage_id):
            logger.debug('Ignoring unmounting solely pseudomanifest path (storage ID = %d)',
                         storage_id)
            continue

        if with_subcontainers:
            subcontainer_storage_ids = obj.fs_client.find_all_subcontainers_storage_ids(container)
            storage_ids.extend(subcontainer_storage_ids)

    return storage_ids, cache_ids


def _is_pseudomanifest_storage_id(obj: ContextObj, storage_id: int) -> bool:
    """
    Check whether given storage ID corresponds to a pseudomanifest storage.
    """
    primary_path = obj.fs_client.get_primary_unique_mount_path_from_storage_id(storage_id)
    return _is_pseudomanifest_primary_mount_path(primary_path)


def _is_pseudomanifest_primary_mount_path(path: PurePosixPath) -> bool:
    """
    Check whether given path represents primary pseudomanifest mount path.
    """
    pattern = r'^/.users/[0-9a-z-]+:/.backends/[0-9a-z-]+/[0-9a-z-]+-pseudomanifest$'
    path_regex = re.compile(pattern)
    return bool(path_regex.match(str(path)))


def terminate_daemon(pfile, error_message):
    """
    Terminate a daemon running at specified pfile. If daemon not running, raise error message.
    """
    if os.path.exists(pfile):
        with open(pfile) as pid:
            try:
                os.kill(int(pid.readline()), signal.SIGINT)
            except ProcessLookupError:
                os.remove(pfile)
    else:
        raise WildlandError(error_message)


@container_.command('mount-watch', short_help='mount container')
@click.argument('container_names', metavar='CONTAINER', nargs=-1, required=True)
@click.pass_obj
def mount_watch(obj: ContextObj, container_names):
    """
    Watch for manifest files inside Wildland, and keep the filesystem mount
    state in sync.
    """

    obj.fs_client.ensure_mounted()
    if os.path.exists(MW_PIDFILE):
        raise ClickException("Mount-watch already running; use stop-mount-watch to stop it "
                             "or add-mount-watch to watch more containers.")
    if container_names:
        with open(MW_DATA_FILE, 'w') as file:
            file.truncate(0)
            file.write("\n".join(container_names))

    remounter = Remounter(obj.client, obj.fs_client, container_names)

    with daemon.DaemonContext(pidfile=pidfile.TimeoutPIDLockFile(MW_PIDFILE),
                              stdout=sys.stdout, stderr=sys.stderr, detach_process=True):
        init_logging(False, '/tmp/wl-mount-watch.log')
        remounter.run()


@container_.command('stop-mount-watch', short_help='stop mount container watch')
def stop_mount_watch():
    """
    Stop watching for manifest files inside Wildland.
    """
    terminate_daemon(MW_PIDFILE, "Mount-watch not running.")


@container_.command('add-mount-watch', short_help='mount container')
@click.argument('container_names', metavar='CONTAINER', nargs=-1, required=True)
@click.pass_obj
def add_mount_watch(obj: ContextObj, container_names):
    """
    Add additional container manifest patterns to daemon that watches for manifest files inside
    Wildland.
    """

    if os.path.exists(MW_DATA_FILE):
        with open(MW_DATA_FILE, 'r') as file:
            old_container_names = file.read().split('\n')
        container_names.extend(old_container_names)

    stop_mount_watch()

    mount_watch(obj, container_names)


@container_.command('sync', short_help='start syncing a container')
@click.argument('cont', metavar='CONTAINER')
@click.option('--target-storage', help='specify target storage. Default: first non-local storage'
                                       ' listed in manifest. Can be specified as backend_id or as '
                                       'storage type (e.g. s3)')
@click.option('--source-storage', help='specify source storage. Default: first local storage '
                                       'listed in manifest. Can be specified as backend_id or as '
                                       'storage type (e.g. s3)')
@click.option('--one-shot', is_flag=True, default=False,
              help='perform only one-time sync, do not start syncing daemon')
@click.pass_obj
def sync_container(obj: ContextObj, target_storage, source_storage, one_shot, cont):
    """
    Keep the given container in sync across the local storage and selected remote storage
    (by default the first listed in manifest).
    """
    kwargs = {'container': cont, 'continuous': not one_shot, 'unidirectional': False}
    if source_storage:
        kwargs['source'] = source_storage
    if target_storage:
        kwargs['target'] = target_storage
    response = obj.client.run_sync_command('start', **kwargs)
    click.echo(response)


@container_.command('stop-sync', short_help='stop syncing a container')
@click.argument('cont', metavar='CONTAINER')
@click.pass_obj
def stop_syncing_container(obj: ContextObj, cont):
    """
    Stop sync process for the given container.
    """
    response = obj.client.run_sync_command('stop', container=cont)
    click.echo(response)


@container_.command('list-conflicts', short_help='list detected file conflicts across storages')
@click.argument('cont', metavar='CONTAINER')
@click.option('--force-scan', is_flag=True,
              help='force iterating over all storages and computing hash for all files; '
                   'can be very slow')
@click.pass_obj
def list_container_conflicts(obj: ContextObj, cont, force_scan):
    """
    List conflicts detected by the syncing tool.
    """
    container = obj.client.load_object_from_name(WildlandObject.Type.CONTAINER, cont)

    storages = [StorageBackend.from_params(storage.params) for storage in
                obj.client.all_storages(container)]

    if not force_scan:
        for storage in storages:
            storage.set_config_dir(obj.client.config.base_dir)

    conflicts = []
    for storage1, storage2 in combinations(storages, 2):
        syncer = BaseSyncer.from_storages(source_storage=storage1,
                                          target_storage=storage2,
                                          log_prefix=f'Container: {cont}',
                                          one_shot=False, continuous=False, unidirectional=False,
                                          can_require_mount=False)

        conflicts.extend([error for error in syncer.iter_errors()
                          if isinstance(error, SyncConflict)])

    if conflicts:
        click.echo("Conflicts detected on:")
        for c in conflicts:
            click.echo(str(c))
    else:
        click.echo("No conflicts were detected by container sync.")


@container_.command(short_help='duplicate a container')
@click.option('--new-name', help='name of the new container')
@click.argument('cont', metavar='CONTAINER')
@click.pass_obj
def duplicate(obj: ContextObj, new_name, cont):
    """
    Duplicate an existing container manifest.
    """

    container = obj.client.load_object_from_name(WildlandObject.Type.CONTAINER, cont)
    new_container = container.copy(new_name)

    path = obj.client.save_new_object(WildlandObject.Type.CONTAINER, new_container, new_name)
    click.echo(f'Created: {path}')


@container_.command(short_help='find container by absolute file or directory path')
@click.argument('path', metavar='PATH')
@click.pass_obj
def find(obj: ContextObj, path: str):
    """
    Find container by absolute or relative file/directory path. If the path is relative, it needs to
    be relative with respect to the current working directory (not to the Wildland's mountpoint).
    """
    absolute_path = Path(path).resolve()
    results = set(sorted([
        (fileinfo.backend_id, f'wildland:{fileinfo.storage_owner}:{fileinfo.container_path}:')
        for fileinfo in obj.fs_client.pathinfo(absolute_path)
    ]))

    if not results:
        raise CliError('Given path was not found in any storage')

    for result in results:
        (backend_id, wlpath) = result

        click.echo(f'Container: {wlpath}\n'
                   f'  Backend id: {backend_id}')


@container_.command(short_help='verify and dump contents of a container')
@click.option('--decrypt/--no-decrypt', '-d/-n', default=True, help='decrypt manifest')
@click.argument('path', metavar='FILE or WLPATH')
@click.pass_context
def dump(ctx: click.Context, path: str, decrypt: bool):
    """
    Verify and dump contents of a container.
    """
    _resolve_container(ctx, path, base_dump, decrypt=decrypt)


@container_.command(short_help='edit container manifest in external tool')
@click.option('--editor', metavar='EDITOR',
    help='custom editor')
@click.option('--remount/--no-remount', '-r/-n', default=True,
    help='remount mounted container')
@click.option('--publish/--no-publish', '-p/-P', default=True, help='publish edited container')
@click.argument('path', metavar='FILE or WLPATH')
@click.pass_context
def edit(ctx: click.Context, path: str, publish: bool, editor: Optional[str], remount: bool):
    """
    Edit container manifest in external tool.
    """
    container, manifest_modified = _resolve_container(
        ctx, path, base_edit, editor=editor, remount=remount)

    if publish and manifest_modified:
        _republish_container(ctx.obj.client, container)


def _resolve_container(ctx: click.Context, path: str,
    callback: Union[click.core.Command, Callable[..., Any]], **callback_kwargs: Any) \
        -> Tuple[Container, bool]:

    client: Client = ctx.obj.client

    if client.is_url(path) and not path.startswith('file:'):
        container = client.load_object_from_url(
            WildlandObject.Type.CONTAINER, path, client.config.get('@default'))
        if container.manifest is None:
            raise WildlandError(f'Manifest for the given path [{path}] was not found')

        with tempfile.NamedTemporaryFile(suffix='.tmp.container.yaml') as f:
            f.write(container.manifest.to_bytes())
            f.flush()

            manifest_modified = ctx.invoke(
                callback, pass_ctx=ctx, input_file=f.name, **callback_kwargs)

            with open(f.name, 'rb') as file:
                data = file.read()

            container = client.load_object_from_bytes(WildlandObject.Type.CONTAINER, data)
    else:
        local_path = client.find_local_manifest(WildlandObject.Type.CONTAINER, path)

        if local_path:
            path = str(local_path)

        manifest_modified = ctx.invoke(callback, pass_ctx=ctx, input_file=path, **callback_kwargs)

        container = client.load_object_from_name(WildlandObject.Type.CONTAINER, path)

    if callback not in [base_edit, modify_manifest]:
        assert manifest_modified is None
        manifest_modified = False

    return container, manifest_modified<|MERGE_RESOLUTION|>--- conflicted
+++ resolved
@@ -879,11 +879,6 @@
 
     The Wildland system has to be mounted first, see ``wl start``.
     """
-<<<<<<< HEAD
-    _mount(obj, container_names, remount, save, import_users,
-           with_subcontainers, only_subcontainers, list_all, manifests_catalog)
-    obj.ipc.emit(topic="MOUNT", label="CONTAINER")
-=======
     if with_cache and not cache_template:
         cache_template = obj.client.config.get('default-cache-template')
         if not cache_template:
@@ -892,8 +887,8 @@
 
     _mount(obj, container_names, remount, save, import_users, with_subcontainers,
            only_subcontainers, list_all, manifests_catalog, cache_template)
-
->>>>>>> 57dda1fb
+    obj.ipc.emit(topic="MOUNT", label="CONTAINER")
+
 
 def _mount(obj: ContextObj, container_names: Sequence[str],
            remount: bool = True, save: bool = True, import_users: bool = True,
