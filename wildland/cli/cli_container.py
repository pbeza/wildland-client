--- conflicted
+++ resolved
@@ -541,12 +541,8 @@
 
             for path in obj.fs_client.get_orphaned_container_storage_paths(container, storages):
                 storage_id = obj.fs_client.find_storage_id_by_path(path)
-<<<<<<< HEAD
+                assert storage_id is not None
                 click.echo(f'Removing orphaned storage {path} (id: {storage_id} )')
-=======
-                assert storage_id is not None
-                print(f'Removing orphaned storage {path} (id: {storage_id} )')
->>>>>>> 0aa7c1c8
                 obj.fs_client.unmount_storage(storage_id)
 
             for storage in storages:
@@ -593,16 +589,8 @@
 
     The Wildland system has to be mounted first, see ``wl start``.
     """
-<<<<<<< HEAD
     obj.fs_client.ensure_mounted()
     obj.client.recognize_users()
-=======
-    try:
-        obj.fs_client.ensure_mounted()
-        obj.client.recognize_users()
-    except WildlandError as ex:
-        raise ClickException(str(ex)) from ex
->>>>>>> 0aa7c1c8
 
     if import_users:
         obj.client.auto_import_users = True
@@ -686,16 +674,8 @@
     identify the container by one of its path (using ``--path``).
     """
 
-<<<<<<< HEAD
     obj.fs_client.ensure_mounted()
     obj.client.recognize_users()
-=======
-    try:
-        obj.fs_client.ensure_mounted()
-        obj.client.recognize_users()
-    except WildlandError as ex:
-        raise ClickException(str(ex)) from ex
->>>>>>> 0aa7c1c8
 
     if bool(container_names) + bool(path) != 1:
         raise click.UsageError('Specify either container or --path')
