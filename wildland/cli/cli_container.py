--- conflicted
+++ resolved
@@ -421,28 +421,12 @@
                    'to force deletion')
         return
 
-<<<<<<< HEAD
     result, storage_ids = obj.wlcore.find_container_storage_ids(container.id)
     if isinstance(storage_ids, list):
         for storage_id in storage_ids:
             result = obj.wlcore.container_storage_unmount(storage_id)
             if not result.success:
                 raise CliError(str(result))
-=======
-    # unmount if mounted
-    try:
-        for mount_path in obj.fs_client.get_unique_storage_paths(container):
-            storage_and_pseudo_ids = obj.fs_client.find_storage_id_by_path(
-                mount_path)
-
-            for ident in storage_and_pseudo_ids:
-                obj.fs_client.unmount_storage(ident)
-
-            for storage_id in obj.fs_client.find_all_subcontainers_storage_ids(container):
-                obj.fs_client.unmount_storage(storage_id)
-    except ControlClientUnableToConnectError:
-        pass
->>>>>>> 07f110b6
 
     result, backend_paths = obj.wlcore.container_find_backends_usages(container.id)
     if not result.success or backend_paths is None:
@@ -1434,15 +1418,10 @@
     assert isinstance(container, Container)
 
     if modified:
-        _publish_container_after_modification(ctx.obj.client, container, publish)
-
-
-<<<<<<< HEAD
-        elif publish:
-            ctx.obj.wlcore.container_publish(core_utils.container_to_wlcontainer(container).id)
-=======
+        _publish_container_after_modification(ctx, container, publish)
+
 def _publish_container_after_modification(
-            client: Client,
+            ctx: click.Context,
             container: Container,
             publish: bool
         ) -> None:
@@ -1452,12 +1431,8 @@
     """
     owner = container.owner
 
-    if Publisher.is_published(client, owner, container.get_primary_publish_path()):
+    if Publisher.is_published(ctx.obj.client, owner, container.get_primary_publish_path()):
         if publish or publish is None:
-            cli_common.republish_object(client, container)
-    else:
-        if publish:
-            user = client.load_object_from_name(WildlandObject.Type.USER, owner)
-            click.echo('Publishing container')
-            Publisher(client, user).publish(container)
->>>>>>> 07f110b6
+            cli_common.republish_object(ctx.obj.client, container)
+    elif publish:
+        ctx.obj.wlcore.container_publish(core_utils.container_to_wlcontainer(container).id)