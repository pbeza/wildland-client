--- conflicted
+++ resolved
@@ -59,11 +59,8 @@
 from ..storage import Storage, StorageBackend
 from ..storage_sync.base import BaseSyncer, SyncConflict
 from ..tests.profiling.profilers import profile
-<<<<<<< HEAD
 from ..utils import yaml_parser
-=======
 from ..wlpath import WildlandPath
->>>>>>> ca73883d
 
 try:
     RUNTIME_DIR = Path(BaseDirectory.get_runtime_dir())
@@ -318,7 +315,7 @@
             click.echo(f'Error {e.error_code}: {e.error_description}')
 
     # TODO: this used to use a client method called load_users_with_bridge_paths; perhaps this
-    # will be obsolete soon? repeated code from cli_user.py::list_
+    #  will be obsolete soon? repeated code from cli_user.py::list_
     bridges_from_default_user: Dict[str, List[str]] = dict()
     for bridge in bridges:
         if bridge.owner != default_user:
@@ -334,7 +331,7 @@
 
     for container in containers:
         # TODO: that's an ugly workaround which only partially works
-        # to be replaced when _container_info will be ready to accept WLContainer
+        #  to be replaced when _container_info will be ready to accept WLContainer
         _container_result, _container = obj.wlcore.container_find_by_id(container.id)
         if _container_result.success:
             _container_info(obj.client, _container, users_and_bridge_paths)
@@ -358,7 +355,7 @@
             click.echo(f'Error {e.error_code}: {e.error_description}')
 
     # TODO: this used to use a client method called load_users_with_bridge_paths; perhaps this
-    # will be obsolete soon? repeated code from cli_user.py::list_
+    #  will be obsolete soon? repeated code from cli_user.py::list_
     bridges_from_default_user: Dict[str, List[str]] = dict()
     for bridge in bridges:
         if bridge.owner != default_user:
@@ -376,7 +373,7 @@
     if not container_result.success or not container:
         raise CliError(f'{container_result}')
     # TODO: that's an ugly workaround which only partially works
-    # to be replaced when _container_info will be ready to accept WLContainer
+    #  to be replaced when _container_info will be ready to accept WLContainer
     result, _container = obj.wlcore.container_find_by_id(container.id)
     if not result.success:
         raise CliError(f'{result}')
@@ -476,7 +473,6 @@
     unless publish is False.
     """
     _option_check(ctx, add_path, del_path, add_category, del_category, title, add_access,
-<<<<<<< HEAD
                   del_access, encrypt_manifest, no_encrypt_manifest, del_storage)
 
     def get_user_owners(user_name):
@@ -489,39 +485,6 @@
     to_add = {'paths': add_path, 'categories': add_category, 'access': add_access_owners}
 
     del_access_owners = [{'user': get_user_owners(user)} for user in del_access]
-=======
-                  del_access, encrypt_manifest,
-                  no_encrypt_manifest, del_storage)
-
-    add_access_owners = []
-    for a in add_access:
-        if WildlandPath.WLPATH_RE.match(a):
-            add_access_owners.append(
-                {'user-path': WildlandPath.get_canonical_form(a)}
-            )
-        else:
-            add_access_owners.append(
-                {'user': ctx.obj.client.load_object_from_name(WildlandObject.Type.USER, a).owner}
-            )
-    to_add = {'paths': add_path, 'categories': add_category, 'access': add_access_owners}
-
-    container_access = _get_container_accesses(ctx, input_file)
-    if add_access_owners and {'user': '*'} in container_access:
-        raise CliError("Cannot add more access entry while access is set to '*'.")
-
-    del_access_owners = []
-    for a in del_access:
-        if WildlandPath.WLPATH_RE.match(a):
-            # We use canonical form of a Wildland path because we want the whole
-            # path with prefix into manifest
-            del_access_owners.append(
-                {'user-path': WildlandPath.get_canonical_form(a)}
-            )
-        else:
-            del_access_owners.append(
-                {'user': ctx.obj.client.load_object_from_name(WildlandObject.Type.USER, a).owner}
-            )
->>>>>>> ca73883d
     to_del = {'paths': del_path, 'categories': del_category, 'access': del_access_owners}
 
     to_del_nested = _get_storages_idx_to_del(ctx, del_storage, input_file)
