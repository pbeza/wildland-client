# Wildland Project
#
# Copyright (C) 2020 Golem Foundation
#
# Authors:
#                    Paweł Marczewski <pawel@invisiblethingslab.com>,
#                    Wojtek Porczyk <woju@invisiblethingslab.com>
#
# This program is free software: you can redistribute it and/or modify
# it under the terms of the GNU General Public License as published by
# the Free Software Foundation, either version 3 of the License, or
# (at your option) any later version.
#
# This program is distributed in the hope that it will be useful,
# but WITHOUT ANY WARRANTY; without even the implied warranty of
# MERCHANTABILITY or FITNESS FOR A PARTICULAR PURPOSE.  See the
# GNU General Public License for more details.
#
# You should have received a copy of the GNU General Public License
# along with this program.  If not, see <https://www.gnu.org/licenses/>.
#
# SPDX-License-Identifier: GPL-3.0-or-later

# pylint: disable=too-many-lines,redefined-outer-name
"""
Manage containers
"""
from itertools import combinations
from pathlib import PurePosixPath, Path
from typing import Any, Callable, Iterable, List, Optional, Sequence, Tuple, Union
import os
import sys
import re
import signal
import tempfile
import click
import daemon
import progressbar
import yaml

from progressbar.widgets import FormatWidgetMixin, TimeSensitiveWidgetBase
from click import ClickException
from daemon import pidfile
from xdg import BaseDirectory

from wildland.client import Client
from wildland.control_client import ControlClientUnableToConnectError
from wildland.wildland_object.wildland_object import WildlandObject
from .cli_base import aliased_group, ContextObj, CliError
from .cli_common import sign, verify, edit as base_edit, modify_manifest, add_fields, del_fields, \
    set_fields, del_nested_fields, find_manifest_file, dump as base_dump, check_options_conflict, \
    check_if_any_options
from .cli_storage import do_create_storage_from_templates
from ..container import Container
from ..exc import WildlandError
from ..manifest.manifest import ManifestError
from ..manifest.template import TemplateManager
from ..publish import Publisher
from ..remounter import Remounter
from ..storage import Storage, StorageBackend
from ..log import init_logging, get_logger
from ..storage_sync.base import BaseSyncer, SyncConflict
from ..tests.profiling.profilers import profile

try:
    RUNTIME_DIR = Path(BaseDirectory.get_runtime_dir())
except KeyError:
    RUNTIME_DIR = Path.home() / 'run'
    RUNTIME_DIR.mkdir(exist_ok=True)

MW_PIDFILE = RUNTIME_DIR / 'wildland-mount-watch.pid'
MW_DATA_FILE = RUNTIME_DIR / 'wildland-mount-watch.data'

<<<<<<< HEAD
logger = logging.getLogger('cli-container')
=======
logger = get_logger('cli_container')


# We define our own Counter widget to solve refresh count on generator
class Counter(FormatWidgetMixin, TimeSensitiveWidgetBase):
    """Displays the current count"""

    # pylint: disable=redefined-builtin
    def __init__(self, format='%(value)d', **kwargs):
        FormatWidgetMixin.__init__(self, format=format, **kwargs)
        TimeSensitiveWidgetBase.__init__(self, format=format, **kwargs)

    # pylint: disable=redefined-builtin
    def __call__(self, progress, data, format=None):
        return FormatWidgetMixin.__call__(self, progress, data, format)


def get_counter(msg):
    """Create standardized counter for Wildland"""
    widgets = [
        msg, ": ",
        Counter()
    ]
    counter = progressbar.ProgressBar(widgets=widgets, redirect_stderr=True)
    return counter
>>>>>>> da620c9d


@aliased_group('container', short_help='container management')
def container_():
    """
    Manage containers.
    """


class OptionRequires(click.Option):
    """
    Helper class to provide conditional required for click.Option
    """
    def __init__(self, *args, **kwargs):
        try:
            self.required_opt = kwargs.pop('requires')
        except KeyError as ke:
            raise click.UsageError("'requires' parameter must be present") from ke
        kwargs['help'] = kwargs.get('help', '') + \
            ' NOTE: this argument requires {}'.format(self.required_opt)
        super().__init__(*args, **kwargs)

    def handle_parse_result(self, ctx: click.Context, opts, args):
        if self.name in opts and self.required_opt not in opts:
            raise click.UsageError("option --{} requires --{}".format(
                self.name, self.required_opt))
        self.prompt = None # type: ignore
        return super().handle_parse_result(ctx, opts, args)


@container_.command(short_help='create container')
@click.option('--owner', '--user',
              help='user for signing')
@click.option('--path', multiple=True, required=False,
              help='mount path (can be repeated)')
@click.option('--category', multiple=True, required=False,
              help='category, will be used to generate mount paths')
@click.option('--title', multiple=False, required=False,
              help='container title')
@click.option('--update-user/--no-update-user', '-u/-n', default=False,
              help='attach the container to the user')
@click.option('--storage-template', '--template', multiple=False, required=False,
              help='use a storage template to generate storages (see wl storage-template)')
@click.option('--local-dir', multiple=False, required=False,
              help='local directory to be passed to storage template (requires --storage-template)')
@click.option('--access', multiple=True, required=False,
              help='allow additional users access to this container manifest')
@click.option('--no-publish', is_flag=True,
              help='do not publish the container after creation')
@click.option('--encrypt-manifest/--no-encrypt-manifest', default=True, required=False,
              help='if --no-encrypt, this manifest will not be encrypted and '
              '--access cannot be used.')
@click.argument('name', metavar='CONTAINER', required=False)
@click.pass_obj
def create(obj: ContextObj, owner: Optional[str], path: Sequence[str], name: Optional[str],
        update_user: bool, access: Sequence[str], no_publish: bool, title: Optional[str],
        category: Sequence[str], storage_template: Optional[str], local_dir: Optional[str],
        encrypt_manifest: bool):
    """
    Create a new container manifest.
    """

    if local_dir and not storage_template:
        raise CliError('--local-dir requires --storage-template')

    if access and not encrypt_manifest:
        raise CliError('--no-encrypt and --access are mutually exclusive')

    if category and not title:
        if not name:
            raise CliError('--category option requires --title or container name')
        title = name

    storage_templates = []

    if storage_template:
        try:
            template_dir_path = obj.client.dirs[WildlandObject.Type.TEMPLATE]
            tpl_manager = TemplateManager(template_dir_path)
            storage_templates = tpl_manager.get_template_file_by_name(storage_template).templates
        except WildlandError as we:
            raise CliError(f'Could not load [{storage_template}] storage template. {we}') from we

    if access:
        access_list = [{'user': obj.client.load_object_from_name(
            WildlandObject.Type.USER, user).owner} for user in access]
    elif not encrypt_manifest:
        access_list = [{'user': '*'}]
    else:
        access_list = []

    owner_user = obj.client.load_object_from_name(WildlandObject.Type.USER,
        owner or '@default-owner')

    container = Container(
        owner=owner_user.owner,
        paths=[PurePosixPath(p) for p in path],
        backends=[],
        client=obj.client,
        title=title,
        categories=[PurePosixPath(c) for c in category],
        access=access_list
    )

    container_path = obj.client.save_new_object(WildlandObject.Type.CONTAINER, container, name)
    click.echo(f'Created: {container_path}')

    if storage_templates:
        try:
            do_create_storage_from_templates(obj.client, container, storage_templates, local_dir,
                                             no_publish=no_publish)
        except (WildlandError, ValueError) as ex:
            click.echo(f'Removing container: {container_path}')
            container_path.unlink()
            raise WildlandError(f'Failed to create storage from template. {ex}') from ex

    if update_user:
        if not owner_user.local_path:
            raise WildlandError('Cannot update user because the manifest path is unknown')
        click.echo(f'Attaching container to user [{owner_user.owner}]')

        owner_user.add_catalog_entry(str(obj.client.local_url(container_path)))
        obj.client.save_object(WildlandObject.Type.USER, owner_user)

    if not no_publish:
        try:
            owner_user = obj.client.load_object_from_name(WildlandObject.Type.USER, container.owner)
            if owner_user.has_catalog:
                click.echo(f'Publishing container {container.uuid_path}...')
                publisher = Publisher(obj.client, owner_user)
                publisher.publish_container(container)
        except WildlandError as ex:
            raise WildlandError(f"Failed to publish container: {ex}") from ex


@container_.command(short_help='update container')
@click.option('--storage', multiple=True,
              help='storage to use (can be repeated)')
@click.argument('cont', metavar='CONTAINER')
@click.pass_obj
def update(obj: ContextObj, storage, cont):
    """
    Update a container manifest.
    """

    container = obj.client.load_object_from_name(WildlandObject.Type.CONTAINER, cont)
    if container.local_path is None:
        raise WildlandError('Can only update a local manifest')

    if not storage:
        click.echo('No change')
        return

    for storage_name in storage:
        storage = obj.client.load_object_from_name(WildlandObject.Type.STORAGE, storage_name)
        assert storage.local_path
        click.echo(f'Adding storage: {storage.local_path}')
        container.add_storage_from_obj(storage, inline=False, storage_name=storage_name)

    obj.client.save_object(WildlandObject.Type.CONTAINER, container)


@container_.command(short_help='publish container manifest')
@click.argument('cont', metavar='CONTAINER')
@click.pass_obj
def publish(obj: ContextObj, cont):
    """
    Publish a container manifest to a container from manifests catalog.
    """

    container = obj.client.load_object_from_name(WildlandObject.Type.CONTAINER, cont)
    click.echo(f'Publishing container {container.uuid_path}...')
    user = obj.client.load_object_from_name(WildlandObject.Type.USER, container.owner)
    Publisher(obj.client, user).publish_container(container)

    # check if all containers are published
    not_published = Publisher.list_unpublished_containers(obj.client)
    n_container = len(list(obj.client.dirs[WildlandObject.Type.CONTAINER].glob('*.yaml')))

    # if all containers are unpublished DO NOT print warning
    if not_published and len(not_published) != n_container:
        logger.warning("Some local containers (or container updates) are not published:\n%s",
                       '\n'.join(sorted(not_published)))


@container_.command(short_help='unpublish container manifest')
@click.argument('cont', metavar='CONTAINER')
@click.pass_obj
def unpublish(obj: ContextObj, cont):
    """
    Attempt to unpublish a container manifest under a given wildland path
    from all containers in manifests catalogs.
    """

    container = obj.client.load_object_from_name(WildlandObject.Type.CONTAINER, cont)
    user = obj.client.load_object_from_name(WildlandObject.Type.USER, container.owner)
    click.echo(f'Unpublishing container {container.uuid_path}...')
    Publisher(obj.client, user).unpublish_container(container)


def _container_info(client, container, users_and_bridge_paths):
    container_fields = container.to_repr_fields(include_sensitive=False)
    bridge_paths = []
    try:
        if container_fields['owner'] in users_and_bridge_paths:
            bridge_paths = [str(p) for p in users_and_bridge_paths[container_fields['owner']]]
    except ManifestError:
        pass
    if bridge_paths:
        container_fields['bridge-paths-to-owner'] = bridge_paths

    cache = client.cache_storage(container)
    if cache:
        storage_type = cache.params['type']
        result = {
            "type": storage_type,
            "backend_id": cache.params["backend-id"],
        }
        storage_cls = StorageBackend.types()[storage_type]
        if storage_cls.LOCATION_PARAM and storage_cls.LOCATION_PARAM in cache.params and \
                cache.params[storage_cls.LOCATION_PARAM]:
            result.update({"location": cache.params[storage_cls.LOCATION_PARAM]})
        container_fields["cache"] = result

    click.secho("Sensitive fields are hidden.", fg="yellow")
    click.echo(container.local_path)
    data = yaml.dump(container_fields, encoding='utf-8', sort_keys=False)
    click.echo(data.decode())


@container_.command('list', short_help='list containers', alias=['ls'])
@click.pass_obj
def list_(obj: ContextObj):
    """
    Display known containers.
    """
    users_and_bridge_paths = {}
    for user, bridge_paths in obj.client.load_users_with_bridge_paths(only_default_user=True):
        if bridge_paths:
            users_and_bridge_paths[user.owner] = bridge_paths

    for container in obj.client.load_all(WildlandObject.Type.CONTAINER):
        _container_info(obj.client, container, users_and_bridge_paths)


@container_.command(short_help='show container summary')
@click.argument('name', metavar='CONTAINER')
@click.pass_obj
def info(obj: ContextObj, name):
    """
    Show information about single container.
    """
    users_and_bridge_paths = {}
    for user, bridge_paths in obj.client.load_users_with_bridge_paths(only_default_user=True):
        if bridge_paths:
            users_and_bridge_paths[user.owner] = bridge_paths

    container = obj.client.load_object_from_name(WildlandObject.Type.CONTAINER, name)

    _container_info(obj.client, container, users_and_bridge_paths)


@container_.command('delete', short_help='delete a container', alias=['rm'])
@click.pass_obj
@click.option('--force', '-f', is_flag=True,
              help='delete even when using local storage manifests; ignore errors on parse')
@click.option('--cascade', is_flag=True,
              help='also delete local storage manifests')
@click.option('--no-unpublish', '-n', is_flag=True,
              help='do not attempt to unpublish the container before deleting it')
@click.argument('name', metavar='NAME')
def delete(obj: ContextObj, name: str, force: bool, cascade: bool, no_unpublish: bool):
    """
    Delete a container.
    """
    # TODO: also consider detecting user-container link (i.e. user's main container).

    try:
        container = obj.client.load_object_from_name(WildlandObject.Type.CONTAINER, name)
    except ManifestError as ex:
        if force:
            logger.warning('Failed to load manifest: %s', ex)
            try:
                path = obj.client.find_local_manifest(WildlandObject.Type.CONTAINER, name)
                if path:
                    click.echo(f'Deleting file {path}')
                    path.unlink()
            except ManifestError:
                # already removed
                pass
            if cascade:
                logger.warning('Unable to cascade remove: manifest failed to load.')
            return
        logger.warning('Failed to load manifest, cannot delete: %s', ex)
        click.echo('Use --force to force deletion.')
        return

    if not container.local_path:
        raise CliError('Can only delete a local manifest')

    # unmount if mounted
    try:
        for mount_path in obj.fs_client.get_unique_storage_paths(container):
            storage_id = obj.fs_client.find_storage_id_by_path(mount_path)

            if storage_id:
                obj.fs_client.unmount_storage(storage_id)

            for storage_id in obj.fs_client.find_all_subcontainers_storage_ids(container):
                obj.fs_client.unmount_storage(storage_id)
    except ControlClientUnableToConnectError:
        pass

    _delete_cache(obj.client, container)

    has_local = False

    for backend in container.load_raw_backends(include_inline=False):
        path = obj.client.parse_file_url(backend, container.owner)
        if path and path.exists():
            if cascade:
                click.echo('Deleting storage: {}'.format(path))
                path.unlink()
            else:
                click.echo('Container refers to a local manifest: {}'.format(path))
                has_local = True

    if has_local and not force:
        raise CliError('Container refers to local manifests, not deleting '
                       '(use --force or --cascade)')

    # unpublish
    if not no_unpublish:
        try:
            click.echo(f'Unpublishing container {container.uuid_path}...')
            user = obj.client.load_object_from_name(WildlandObject.Type.USER, container.owner)
            Publisher(obj.client, user).unpublish_container(container)
        except WildlandError:
            # not published
            pass

    click.echo(f'Deleting: {container.local_path}')
    container.local_path.unlink()


container_.add_command(sign)
container_.add_command(verify)


@container_.command(short_help='modify container manifest')
@click.option('--add-path', metavar='PATH', multiple=True, help='path to add')
@click.option('--del-path', metavar='PATH', multiple=True, help='path to remove')
@click.option('--add-category', metavar='PATH', multiple=True, help='category to add')
@click.option('--del-category', metavar='PATH', multiple=True, help='category to remove')
@click.option('--title', metavar='TEXT', help='title to set')
@click.option('--add-access', metavar='PATH', multiple=True, help='users to add access for')
@click.option('--del-access', metavar='PATH', multiple=True, help='users to remove access for')
@click.option('--encrypt-manifest', is_flag=True,
              help='encrypt this manifest so that it is accessible only to its owner')
@click.option('--no-encrypt-manifest', is_flag=True, help='or do not encrypt this manifest at all')
@click.option('--del-storage', metavar='TEXT', multiple=True,
              help='Storage to remove. Can be either the backend_id of a storage or position in '
                   'storage list (starting from 0)')
@click.option('--publish/--no-publish', '-p/-P', default=True, help='publish modified container')
@click.option('--remount/--no-remount', '-r/-n', default=True, help='remount mounted container')
@click.argument('input_file', metavar='FILE')
@click.pass_context
def modify(ctx: click.Context,
           add_path, del_path, add_category, del_category, title, add_access, del_access,
           encrypt_manifest, no_encrypt_manifest, del_storage,
           publish, remount, input_file
           ):
    """
    Command for modifying container manifests.

    If container is already published, any modification should be republish
    unless publish is False.
    """
    _option_check(ctx, add_path, del_path, add_category, del_category, title, add_access,
                  del_access, encrypt_manifest, no_encrypt_manifest, del_storage)

    add_access_owners = [
        {'user': ctx.obj.client.load_object_from_name(WildlandObject.Type.USER, user).owner}
        for user in add_access]
    to_add = {'paths': add_path, 'categories': add_category, 'access': add_access_owners}

    del_access_owners = [
        {'user': ctx.obj.client.load_object_from_name(WildlandObject.Type.USER, user).owner}
        for user in del_access]
    to_del = {'paths': del_path, 'categories': del_category, 'access': del_access_owners}

    to_del_nested = _get_storages_idx_to_del(ctx, del_storage, input_file)

    to_set = {}
    if title:
        to_set['title'] = title
    if encrypt_manifest:
        to_set['access'] = []
    if no_encrypt_manifest:
        to_set['access'] = [{'user': '*'}]

    container, modified = _resolve_container(
        ctx, input_file, modify_manifest,
        remount=remount,
        edit_funcs=[add_fields, del_fields, set_fields, del_nested_fields],
        to_add=to_add,
        to_del=to_del,
        to_set=to_set,
        to_del_nested=to_del_nested,
        logger=logger
    )

    if publish and modified:
        _republish_container(ctx.obj.client, container)


def _option_check(ctx, add_path, del_path, add_category, del_category, title, add_access,
                  del_access, encrypt_manifest, no_encrypt_manifest, del_storage):
    check_if_any_options(ctx, add_path, del_path, add_category, del_category, title, add_access,
                         del_access, encrypt_manifest, no_encrypt_manifest, del_storage)
    check_options_conflict("path", add_path, del_path)
    check_options_conflict("category", add_category, del_category)
    check_options_conflict("access", add_access, del_access)

    if (encrypt_manifest or no_encrypt_manifest) and (add_access or del_access):
        raise CliError(
            'using --encrypt-manifest or --no-encrypt-manifest'
            'AND --add-access or --del-access is ambiguous.')
    if encrypt_manifest and no_encrypt_manifest:
        raise CliError('options conflict:'
                       '\n  --encrypt-manifest and --no-encrypt-manifest')


def _get_storages_idx_to_del(ctx, del_storage, input_file):
    to_del_nested = {}
    if del_storage:
        idxs_to_delete = []
        container_manifest = find_manifest_file(
            ctx.obj.client, input_file, 'container').read_bytes()
        container_yaml = list(yaml.safe_load_all(container_manifest))[1]
        storages_obj = container_yaml.get('backends', {}).get('storage', {})
        for s in del_storage:
            if s.isnumeric():
                idxs_to_delete.append(int(s))
            else:
                for idx, obj_storage in enumerate(storages_obj):
                    if obj_storage['backend-id'] == s:
                        idxs_to_delete.append(idx)
        click.echo('Storage indexes to remove: ' + str(idxs_to_delete))
        to_del_nested[('backends', 'storage')] = idxs_to_delete

    return to_del_nested


def _republish_container(client: Client, container: Container) -> None:
    try:
        click.echo(f'Re-publishing container {container.uuid_path}...')
        user = client.load_object_from_name(WildlandObject.Type.USER, container.owner)
        Publisher(client, user).republish_container(container)
    except WildlandError as ex:
        raise WildlandError(f"Failed to republish container: {ex}") from ex


def sync_id(container: Container) -> str:
    """
    Return unique sync job ID for a container.
    """
    return container.owner + '|' + container.uuid


def _do_sync(client: Client, container_name: str, job_id: str, source: dict, target: dict,
             one_shot: bool, unidir: bool) -> str:
    kwargs = {'container_name': container_name, 'job_id': job_id, 'continuous': not one_shot,
              'unidirectional': unidir, 'source': source, 'target': target}
    return client.run_sync_command('start', **kwargs)


def wl_path_for_container(client: Client, container: Container,
                          user_paths: Optional[Iterable[Iterable[PurePosixPath]]] = None) -> str:
    """
    Return user-friendly WL path for the container.
    """
    ret = client.bridge_separator

    if user_paths:
        # take some set of bridges to the user
        for path in list(user_paths)[0]:
            ret += str(path) + client.bridge_separator

    # add non-default owner if needed
    if ret == client.bridge_separator and container.owner != client.config.get('@default-owner'):
        ret = container.owner + client.bridge_separator

    # UUID path is always first, we want a more friendly one if possible
    # reverse sort puts paths like '/.uuid/' or '/.backends/' last
    paths = container.paths
    paths.sort(reverse=True)
    ret += str(paths[0]) + client.bridge_separator

    return ret


def _cache_sync(client: Client, container: Container, storages: List[Storage], verbose: bool,
                user_paths: Iterable[Iterable[PurePosixPath]]):
    """
    Start sync between cache storage and old primary storage.
    """
    primary: Storage = storages[0]  # get_storages_to_mount() ensures this
    if 'cache' in primary.params:
        if verbose:
            click.echo(f'Using cache at: {primary.params["location"]}')
        src = storages[1]  # [1] is the non-cache (old primary)
        cname = wl_path_for_container(client, container, user_paths)
        status = client.run_sync_command('job-status', job_id=sync_id(container))
        if not status:  # sync not running for this container
            # start bidirectional sync (this also performs an initial one-shot sync)
            # this happens in the background, user can see sync status/progress using `wl sync`
            _do_sync(client, cname, sync_id(container), src.params, primary.params,
                     one_shot=False, unidir=False)


def prepare_mount(obj: ContextObj,
                  container: Container,
                  container_name: str,
                  user_paths: Iterable[Iterable[PurePosixPath]],
                  remount: bool,
                  with_subcontainers: bool,
                  subcontainer_of: Optional[Container],
                  verbose: bool,
                  only_subcontainers: bool):
    """
    Prepare 'params' argument for WildlandFSClient.mount_multiple_containers() to mount selected
        container and its subcontainers (depending on options).

    :param obj: command context from click
    :param container: container object to mount
    :param container_name: container name - used for diagnostic messages (if verbose=True)
    :param user_paths: paths of the container owner - ['/'] for default user
    :param remount: should remount?
    :param with_subcontainers: should include subcontainers?
    :param subcontainer_of: it is a subcontainer
    :param verbose: print all messages
    :param only_subcontainers: only mount subcontainers
    :return: combined 'params' argument
    """

    # avoid iterating manifests catalog recursively, again
    if with_subcontainers and not container.is_manifests_catalog:
        subcontainers = list(obj.client.all_subcontainers(container))
    else:
        subcontainers = []

    if not subcontainers or not only_subcontainers:
        storages = obj.client.get_storages_to_mount(container)
        primary_storage_id = obj.fs_client.find_primary_storage_id(container)

        if primary_storage_id is None:
            if verbose:
                click.echo(f'new: {container_name}')
            _cache_sync(obj.client, container, storages, verbose, user_paths)
            yield (container, storages, user_paths, subcontainer_of)
        elif remount:
            storages_to_remount = []

            orphaned_storage_paths = obj.fs_client.get_orphaned_container_storage_paths(
                container, storages)

            for path in orphaned_storage_paths:
                storage_id = obj.fs_client.find_storage_id_by_path(path)
                assert storage_id is not None
                click.echo(f'Removing orphaned storage {path} (id: {storage_id})')
                obj.fs_client.unmount_storage(storage_id)

            for storage in storages:
                if obj.fs_client.should_remount(container, storage, user_paths):
                    storages_to_remount.append(storage)

                    if verbose:
                        click.echo(f'changed: {storage.backend_id}')
                else:
                    if verbose:
                        click.echo(f'not changed: {storage.backend_id}')

            _cache_sync(obj.client, container, storages, verbose, user_paths)
            yield (container, storages_to_remount, user_paths, subcontainer_of)
        else:
            raise WildlandError(f'Already mounted: {container.local_path}')

    if with_subcontainers and subcontainers:
        # keep the parent container mounted, when touching its subcontainers -
        # if they all point to the parent, this will avoid mounting and
        # unmounting it each time
        storage = obj.client.select_storage(container)
        with StorageBackend.from_params(storage.params, deduplicate=True):
            for subcontainer in subcontainers:
                # TODO: use MR !240 to pass a container set to prepare mount
                if isinstance(subcontainer, Container) and\
                        subcontainer.uuid == container.uuid:
                    continue
                if isinstance(subcontainer, Container):
                    yield from prepare_mount(obj, subcontainer,
                                             f'{container_name}:{subcontainer.paths[0]}',
                                             user_paths, remount, with_subcontainers, container,
                                             verbose, only_subcontainers)


def _create_cache(client: Client, container: Container, template_name: str,
                  verbose: bool = False) -> Storage:
    """
    Create cache storage for a container from template.
    """
    template_manager = TemplateManager(client.dirs[WildlandObject.Type.TEMPLATE])
    try:
        template = template_manager.get_storage_template(template_name)
    except FileNotFoundError as fnf:
        raise WildlandError(f'Storage template {template_name} not found') from fnf

    storage_fields = template.get_storage_fields(container)
    storage_fields = container.fill_storage_fields(storage_fields)
    storage_fields['owner'] = client.config.get('@default-owner')
    cache = WildlandObject.from_fields(storage_fields, client, WildlandObject.Type.STORAGE,
                                       local_owners=client.config.get('local-owners'))

    # these params are not in the Storage schema because they're cache-specific
    cache.params['cache'] = True
    cache.params['original-owner'] = container.owner

    backend = StorageBackend.from_params(cache.params)
    location = backend.location
    with backend:
        backend.mkdir(PurePosixPath(''))
    base_name = container.owner + '.' + container.uuid
    cache_path = client.new_path(WildlandObject.Type.STORAGE, base_name,
                                 skip_numeric_suffix=True, base_dir=client.cache_dir)
    client.save_new_object(WildlandObject.Type.STORAGE, cache, template_name, cache_path)
    if verbose:
        click.echo(f'Created cache: {cache_path} with location: {location}')
    return cache


def _delete_cache(client: Client, container: Container) -> bool:
    """
    Delete cache associated with the container. Returns True if cache was present.
    """
    cache = client.cache_storage(container)
    if cache:
        click.echo(f'Deleting cache: {cache.local_path}')
        cache.local_path.unlink()
        return True

    return False


@container_.command(short_help='create cache storage for the container')
@click.argument('name', metavar='CONTAINER')
@click.option('--template', '-t', metavar='TEMPLATE', required=True,
              help='Use the specified storage template to create a new cache storage '
                   '(becomes primary storage for the container while mounted)')
@click.pass_obj
def create_cache(obj: ContextObj, name, template):
    """
    Create cache storage for the container.
    """
    container = obj.client.load_object_from_name(WildlandObject.Type.CONTAINER, name)
    _create_cache(obj.client, container, template, verbose=True)


@container_.command(short_help='delete cache storage for the container')
@click.argument('name', metavar='CONTAINER')
@click.pass_obj
def delete_cache(obj: ContextObj, name):
    """
    Delete cache storage for the container.
    """
    container = obj.client.load_object_from_name(WildlandObject.Type.CONTAINER, name)
    if not _delete_cache(obj.client, container):
        click.echo('Cache not set for the container')


@container_.command(short_help='mount container')
@click.option('--remount/--no-remount', '-r/-n', default=True,
              help='Remount existing container, if found')
@click.option('--save', '-s', is_flag=True,
              help='Save the container to be mounted at startup')
@click.option('--import-users/--no-import-users', is_flag=True, default=True,
              help='Import encountered users on the WildLand path to the container(s)')
@click.option('--with-subcontainers/--without-subcontainers', '-w/-W', is_flag=True, default=True,
              help='Mount subcontainers of this container.')
@click.option('--only-subcontainers', '-b', is_flag=True, default=False,
              help='If a container has subcontainers, mount only the subcontainers')
@click.option('--with-cache', '-c', is_flag=True, default=False,
              help='Use the default cache storage template to create and use a new cache storage '
                   '(becomes primary storage for the container while mounted, synced with '
                   'the old primary). '
                   'Cache template to use can be overriden using the --cache-template option.')
@click.option('--cache-template', metavar='TEMPLATE',
              help='Use specified storage template to create and use a new cache storage')
@click.option('--list-all', '-l', is_flag=True,
              help='During mount, list all containers, including those who '
                   'did not need to be changed')
@click.option('--manifests-catalog', '-m', is_flag=True, default=False,
              help='Allow mounting containers from manifest catalogs')
@click.argument('container_names', metavar='CONTAINER', nargs=-1, required=True)
@click.pass_obj
def mount(obj: ContextObj, container_names: Tuple[str], remount: bool, save: bool,
          import_users: bool, with_subcontainers: bool, only_subcontainers: bool, list_all: bool,
          manifests_catalog: bool, with_cache: bool, cache_template: str) -> None:
    """
    Mount a container given by name or path to its manifest. Repeat the argument to mount
    multiple containers.

    The Wildland system has to be mounted first, see ``wl start``.
    """
    if with_cache and not cache_template:
        cache_template = obj.client.config.get('default-cache-template')
        if not cache_template:
            raise WildlandError('Default cache template not set, set one with '
                                '`wl set-default-cache` or use --cache-template option')

    _mount(obj, container_names, remount, save, import_users, with_subcontainers,
           only_subcontainers, list_all, manifests_catalog, cache_template)


@profile()
def _mount(obj: ContextObj, container_names: Sequence[str],
           remount: bool = True, save: bool = True, import_users: bool = True,
           with_subcontainers: bool = True, only_subcontainers: bool = False,
           list_all: bool = True, manifests_catalog: bool = False,
           cache_template: str = None) -> None:

    obj.fs_client.ensure_mounted()
    client = obj.client

    if import_users:
        client.auto_import_users = True

    params: List[Tuple[Container, List[Storage], List[Iterable[PurePosixPath]], Container]] = []
    successfully_loaded_container_names: List[str] = []
    fails: List[str] = []

    for container_name in container_names:
        current_params: List[Tuple[Container, List[Storage],
                                   List[Iterable[PurePosixPath]], Container]] = []

        counter = get_counter(f"Loading containers (from '{container_name}')")
        containers = counter(client.load_containers_from(
            container_name, include_manifests_catalog=manifests_catalog))
        counter.start()

        counter = get_counter(f"Checking container references (from '{container_name}')")
        reordered, exc_msg = client.ensure_mount_reference_container(
            containers, callback_iter_func=counter)

        if exc_msg:
            fails.append(exc_msg)

        if not reordered:
            continue  # container_name doesn't exist

        for container in reordered:
            if cache_template:
                _create_cache(client, container, cache_template, list_all)
        client.load_caches()

        counter = get_counter(f"Preparing mount of container references (from '{container_name}')")
        for container in counter(reordered):
            try:
                user_paths = client.get_bridge_paths_for_user(container.owner)
                mount_params = prepare_mount(
                    obj, container, str(container), user_paths,
                    remount, with_subcontainers, None, list_all, only_subcontainers)
                current_params.extend(mount_params)
            except WildlandError as ex:
                fails.append(f'Cannot mount container {container.uuid}: {str(ex)}')

        successfully_loaded_container_names.append(container_name)
        params.extend(current_params)

    if len(params) > 1:
        click.echo(f'Mounting storages for containers: {len(params)}')
        obj.fs_client.mount_multiple_containers(params, remount=remount)
    elif len(params) > 0:
        click.echo('Mounting one storage')
        obj.fs_client.mount_multiple_containers(params, remount=remount)
    else:
        click.echo('No containers need (re)mounting')

    if save:
        default_containers = client.config.get('default-containers')
        default_containers_set = set(default_containers)
        new_default_containers = default_containers.copy()
        failed_containers = set(container_names) - set(successfully_loaded_container_names)

        if failed_containers and successfully_loaded_container_names:
            click.echo(f'Saving {len(successfully_loaded_container_names)} out of '
                       f'{len(container_names)} listed containers. The following containers will '
                       f'not be saved: {str(failed_containers)}.')

        for container_name in successfully_loaded_container_names:
            if container_name in default_containers_set:
                click.echo(f'Already in default-containers: {container_name}')
                continue
            click.echo(f'Adding to default-containers: {container_name}')
            default_containers_set.add(container_name)
            new_default_containers.append(container_name)

        if len(new_default_containers) > len(default_containers):
            client.config.update_and_save({'default-containers': new_default_containers})

        if len(new_default_containers) > len(default_containers_set):
            click.echo(f'default-containers in your config file {client.config.path} has '
                        'duplicates. Consider removing them.')

    if fails:
        raise WildlandError('\n'.join(fails))


@container_.command(short_help='unmount container', alias=['umount'])
@click.option('--path', metavar='PATH',
              help='Mount path to search for.')
@click.option('--with-subcontainers/--without-subcontainers', '-w/-W', is_flag=True, default=True,
              help='Do not unmount subcontainers.')
@click.option('--undo-save', '-u', 'undo_save', is_flag=True, default=False,
              help='Undo mount --save option.')
@click.argument('container_names', metavar='CONTAINER', nargs=-1, required=False)
@click.pass_obj
def unmount(obj: ContextObj, path: str, with_subcontainers: bool, undo_save: bool,
            container_names: Sequence[str]) -> None:
    """
    Unmount a container given by name, path to container's manifest or by one of its paths (using
    ``--path``). Repeat the argument to unmount multiple containers.
    """
    _unmount(obj, container_names=container_names, path=path, with_subcontainers=with_subcontainers,
             undo_save=undo_save)


def _unmount(obj: ContextObj, container_names: Sequence[str], path: str,
             with_subcontainers: bool = True, undo_save: bool = False) -> None:

    obj.fs_client.ensure_mounted()

    if bool(container_names) + bool(path) != 1:
        raise click.UsageError('Specify either container or --path')

    if undo_save and path:
        raise click.UsageError('Specify either --undo-save or --path. Cannot unsave a container '
            'specified by --path. Only containers specified by name or path to manifest can be '
            'saved and unsaved')

    fails: List[str] = []
    all_storage_ids = []
    all_cache_ids = []
    storage_ids: List[int] = []
    if container_names:
        for container_name in container_names:
            counter = get_counter(f"Loading containers (from '{container_name}')")
            try:
                storage_ids, cache_ids = _collect_storage_ids_by_container_name(
                    obj, container_name, counter, with_subcontainers)
                all_storage_ids.extend(storage_ids)
                all_cache_ids.extend(cache_ids)
            except WildlandError as ex:
                fails.append(str(ex))

        if fails:
            fails = ['Failed to load some container manifests:'] + fails
    else:
        counter = get_counter(f"Loading containers (from '{path}')")
        storage_ids, cache_ids = _collect_storage_ids_by_container_path(
            obj, PurePosixPath(path), counter, with_subcontainers)
        all_storage_ids.extend(storage_ids)
        all_cache_ids.extend(cache_ids)

    if undo_save:
        default_containers = obj.client.config.get('default-containers')
        # Preserve containers order when removing some of them
        # https://stackoverflow.com/a/53657523/1321680
        default_containers_dict = dict.fromkeys(default_containers)

        if len(default_containers) > len(default_containers_dict):
            click.echo('Removing duplicates found in default-containers in your config file')

        for container_name in container_names:
            if container_name not in default_containers_dict:
                click.echo(f'Not removing {container_name}: not in default-containers')
            else:
                click.echo(f'Removing from default-containers: {container_name}')
                del default_containers_dict[container_name]

        new_default_containers = list(default_containers_dict)

        if len(new_default_containers) < len(default_containers):
            obj.client.config.update_and_save({'default-containers': new_default_containers})

    if all_storage_ids or all_cache_ids:
        click.echo(f'Unmounting {len(storage_ids)} containers')
        for storage_id in all_storage_ids:
            obj.fs_client.unmount_storage(storage_id)

        for storage_id in all_cache_ids:
            container = obj.fs_client.get_container_from_storage_id(storage_id)
            obj.client.run_sync_command('stop', job_id=sync_id(container))
            obj.fs_client.unmount_storage(storage_id)

    elif not undo_save:
        raise WildlandError('No containers mounted')

    if fails:
        raise WildlandError('\n'.join(fails))


def _mount_path_to_backend_id(path: PurePosixPath) -> Optional[str]:
    pattern = r'^/.users/[0-9a-z-]+:/.backends/[0-9a-z-]+/([0-9a-z-]+)$'
    path_regex = re.compile(pattern)
    match = path_regex.match(str(path))
    if match and match.lastindex == 1:
        return match.group(1)
    return None


def _collect_storage_ids_by_container_name(obj: ContextObj, container_name: str,
       callback_iter_func=iter, with_subcontainers: bool = True) \
        -> tuple[List[int], List[int]]:
    """
    Returns a tuple with a list of normal storages and a list of cache storages.
    """

    storage_ids: List[int] = []
    cache_ids = []
    containers = callback_iter_func(obj.client.load_containers_from(container_name))
    for container in containers:
        unique_storage_paths = obj.fs_client.get_unique_storage_paths(container)

        cache = obj.client.cache_storage(container)
        for mount_path in unique_storage_paths:
            storage_id = obj.fs_client.find_storage_id_by_path(mount_path)
            is_pseudomanifest = _is_pseudomanifest_primary_mount_path(mount_path)

            if storage_id is None:
                assert not is_pseudomanifest
            else:
                backend_id = _mount_path_to_backend_id(mount_path)
                if cache and cache.params['backend-id'] == backend_id:
                    cache_ids.append(storage_id)
                else:
                    storage_ids.append(storage_id)

        if with_subcontainers:
            sub_ids = obj.fs_client.find_all_subcontainers_storage_ids(container)
            cache = obj.client.cache_storage(container)
            for storage_id in sub_ids:
                if cache and cache.params['backend-id'] == storage_id:
                    cache_ids.append(storage_id)
                else:
                    storage_ids.append(storage_id)

    return storage_ids, cache_ids


def _collect_storage_ids_by_container_path(obj: ContextObj, path: PurePosixPath,
        callback_iter_func=iter, with_subcontainers: bool = True) \
        -> tuple[List[int], List[int]]:
    """
    Return all storage IDs corresponding to a given mount path (tuple with normal storages and
    cache storages). Path can be either absolute or relative with respect to the mount directory.
    """

    all_storage_ids = callback_iter_func(obj.fs_client.find_all_storage_ids_by_path(path))
    storage_ids = []
    cache_ids = []

    for storage_id in all_storage_ids:
        container = obj.fs_client.get_container_from_storage_id(storage_id)
        cache = obj.client.cache_storage(container)
        mount_path = obj.fs_client.get_primary_unique_mount_path_from_storage_id(storage_id)
        backend_id = _mount_path_to_backend_id(mount_path)
        if cache and cache.params['backend-id'] == backend_id:
            cache_ids.append(storage_id)
        else:
            storage_ids.append(storage_id)

        if _is_pseudomanifest_storage_id(obj, storage_id):
            logger.debug('Ignoring unmounting solely pseudomanifest path (storage ID = %d)',
                         storage_id)
            continue

        if with_subcontainers:
            subcontainer_storage_ids = obj.fs_client.find_all_subcontainers_storage_ids(container)
            storage_ids.extend(subcontainer_storage_ids)

    return storage_ids, cache_ids


def _is_pseudomanifest_storage_id(obj: ContextObj, storage_id: int) -> bool:
    """
    Check whether given storage ID corresponds to a pseudomanifest storage.
    """
    primary_path = obj.fs_client.get_primary_unique_mount_path_from_storage_id(storage_id)
    return _is_pseudomanifest_primary_mount_path(primary_path)


def _is_pseudomanifest_primary_mount_path(path: PurePosixPath) -> bool:
    """
    Check whether given path represents primary pseudomanifest mount path.
    """
    pattern = r'^/.users/[0-9a-z-]+:/.backends/[0-9a-z-]+/[0-9a-z-]+-pseudomanifest$'
    path_regex = re.compile(pattern)
    return bool(path_regex.match(str(path)))


def terminate_daemon(pfile, error_message):
    """
    Terminate a daemon running at specified pfile. If daemon not running, raise error message.
    """
    if os.path.exists(pfile):
        with open(pfile) as pid:
            try:
                os.kill(int(pid.readline()), signal.SIGINT)
            except ProcessLookupError:
                os.remove(pfile)
    else:
        raise WildlandError(error_message)


@container_.command('mount-watch', short_help='mount container')
@click.argument('container_names', metavar='CONTAINER', nargs=-1, required=True)
@click.pass_obj
def mount_watch(obj: ContextObj, container_names):
    """
    Watch for manifest files inside Wildland, and keep the filesystem mount
    state in sync.
    """

    obj.fs_client.ensure_mounted()
    if os.path.exists(MW_PIDFILE):
        raise ClickException("Mount-watch already running; use stop-mount-watch to stop it "
                             "or add-mount-watch to watch more containers.")
    if container_names:
        with open(MW_DATA_FILE, 'w') as file:
            file.truncate(0)
            file.write("\n".join(container_names))

    remounter = Remounter(obj.client, obj.fs_client, container_names)

    with daemon.DaemonContext(pidfile=pidfile.TimeoutPIDLockFile(MW_PIDFILE),
                              stdout=sys.stdout, stderr=sys.stderr, detach_process=True):
        init_logging(False, '/tmp/wl-mount-watch.log')
        remounter.run()


@container_.command('stop-mount-watch', short_help='stop mount container watch')
def stop_mount_watch():
    """
    Stop watching for manifest files inside Wildland.
    """
    terminate_daemon(MW_PIDFILE, "Mount-watch not running.")


@container_.command('add-mount-watch', short_help='mount container')
@click.argument('container_names', metavar='CONTAINER', nargs=-1, required=True)
@click.pass_obj
def add_mount_watch(obj: ContextObj, container_names):
    """
    Add additional container manifest patterns to daemon that watches for manifest files inside
    Wildland.
    """

    if os.path.exists(MW_DATA_FILE):
        with open(MW_DATA_FILE, 'r') as file:
            old_container_names = file.read().split('\n')
        container_names.extend(old_container_names)

    stop_mount_watch()

    mount_watch(obj, container_names)


def _get_storage_by_id_or_type(id_or_type: str, storages: List[Storage]) -> Storage:
    """
    Helper function to find a storage by listed id or type.
    """
    try:
        return [storage for storage in storages
                if id_or_type in (storage.backend_id, storage.params['type'])][0]
    except IndexError:
        # pylint: disable=raise-missing-from
        raise WildlandError(f'Storage {id_or_type} not found')


@container_.command('sync', short_help='start syncing a container')
@click.argument('cont', metavar='CONTAINER')
@click.option('--target-storage', help='specify target storage. Default: first non-local storage'
                                       ' listed in manifest. Can be specified as backend_id or as '
                                       'storage type (e.g. s3)')
@click.option('--source-storage', help='specify source storage. Default: first local storage '
                                       'listed in manifest. Can be specified as backend_id or as '
                                       'storage type (e.g. s3)')
@click.option('--one-shot', is_flag=True, default=False,
              help='perform only one-time sync, do not start syncing daemon')
@click.pass_obj
def sync_container(obj: ContextObj, target_storage, source_storage, one_shot, cont):
    """
    Keep the given container in sync across the local storage and selected remote storage
    (by default the first listed in manifest).
    """
    client = obj.client
    container = client.load_object_from_name(WildlandObject.Type.CONTAINER, cont)

    all_storages = list(client.all_storages(container))
    cache = client.cache_storage(container)
    if cache:
        all_storages.append(cache)

    if source_storage:
        source = _get_storage_by_id_or_type(source_storage, all_storages)
    else:
        try:
            source = [storage for storage in all_storages
                      if client.is_local_storage(storage.params['type'])][0]
        except IndexError:
            # pylint: disable=raise-missing-from
            raise WildlandError('No local storage backend found')

    default_remotes = client.config.get('default-remote-for-container')

    if target_storage:
        target = _get_storage_by_id_or_type(target_storage, all_storages)
        default_remotes[container.uuid] = target.backend_id
        client.config.update_and_save({'default-remote-for-container': default_remotes})
    else:
        target_remote_id = default_remotes.get(container.uuid, None)
        try:
            target = [storage for storage in all_storages
                      if target_remote_id == storage.backend_id
                      or (not target_remote_id and
                          not client.is_local_storage(storage.params['type']))][0]
        except IndexError:
            # pylint: disable=raise-missing-from
            raise WildlandError('No remote storage backend found: specify --target-storage.')

    response = _do_sync(client, cont, sync_id(container), source.params, target.params,
                        one_shot, unidir=False)
    click.echo(response)


@container_.command('stop-sync', short_help='stop syncing a container')
@click.argument('cont', metavar='CONTAINER')
@click.pass_obj
def stop_syncing_container(obj: ContextObj, cont):
    """
    Stop sync process for the given container.
    """
    container = obj.client.load_object_from_name(WildlandObject.Type.CONTAINER, cont)
    response = obj.client.run_sync_command('stop', job_id=sync_id(container))
    click.echo(response)


@container_.command('list-conflicts', short_help='list detected file conflicts across storages')
@click.argument('cont', metavar='CONTAINER')
@click.option('--force-scan', is_flag=True,
              help='force iterating over all storages and computing hash for all files; '
                   'can be very slow')
@click.pass_obj
def list_container_conflicts(obj: ContextObj, cont, force_scan):
    """
    List conflicts detected by the syncing tool.
    """
    container = obj.client.load_object_from_name(WildlandObject.Type.CONTAINER, cont)

    storages = [StorageBackend.from_params(storage.params) for storage in
                obj.client.all_storages(container)]

    if not force_scan:
        for storage in storages:
            storage.set_config_dir(obj.client.config.base_dir)

    conflicts = []
    for storage1, storage2 in combinations(storages, 2):
        syncer = BaseSyncer.from_storages(source_storage=storage1,
                                          target_storage=storage2,
                                          log_prefix=f'Container: {cont}',
                                          one_shot=False, continuous=False, unidirectional=False,
                                          can_require_mount=False)

        conflicts.extend([error for error in syncer.iter_errors()
                          if isinstance(error, SyncConflict)])

    if conflicts:
        click.echo("Conflicts detected on:")
        for c in conflicts:
            click.echo(str(c))
    else:
        click.echo("No conflicts were detected by container sync.")


@container_.command(short_help='duplicate a container')
@click.option('--new-name', help='name of the new container')
@click.argument('cont', metavar='CONTAINER')
@click.pass_obj
def duplicate(obj: ContextObj, new_name, cont):
    """
    Duplicate an existing container manifest.
    """

    container = obj.client.load_object_from_name(WildlandObject.Type.CONTAINER, cont)
    new_container = container.copy(new_name)

    path = obj.client.save_new_object(WildlandObject.Type.CONTAINER, new_container, new_name)
    click.echo(f'Created: {path}')


@container_.command(short_help='find container by absolute file or directory path')
@click.argument('path', metavar='PATH')
@click.pass_obj
def find(obj: ContextObj, path: str):
    """
    Find container by absolute or relative file/directory path. If the path is relative, it needs to
    be relative with respect to the current working directory (not to the Wildland's mountpoint).
    """
    absolute_path = Path(path).resolve()
    results = set(sorted([
        (fileinfo.backend_id, f'wildland:{fileinfo.storage_owner}:{fileinfo.container_path}:')
        for fileinfo in obj.fs_client.pathinfo(absolute_path)
    ]))

    if not results:
        raise CliError('Given path was not found in any storage')

    for result in results:
        (backend_id, wlpath) = result

        click.echo(f'Container: {wlpath}\n'
                   f'  Backend id: {backend_id}')


@container_.command(short_help='verify and dump contents of a container')
@click.option('--decrypt/--no-decrypt', '-d/-n', default=True, help='decrypt manifest')
@click.argument('path', metavar='FILE or WLPATH')
@click.pass_context
def dump(ctx: click.Context, path: str, decrypt: bool):
    """
    Verify and dump contents of a container.
    """
    _resolve_container(ctx, path, base_dump, decrypt=decrypt, save_manifest=False)


@container_.command(short_help='edit container manifest in external tool')
@click.option('--editor', metavar='EDITOR',
    help='custom editor')
@click.option('--remount/--no-remount', '-r/-n', default=True,
    help='remount mounted container')
@click.option('--publish/--no-publish', '-p/-P', default=True, help='publish edited container')
@click.argument('path', metavar='FILE or WLPATH')
@click.pass_context
def edit(ctx: click.Context, path: str, publish: bool, editor: Optional[str], remount: bool):
    """
    Edit container manifest in external tool.
    """
    container, manifest_modified = _resolve_container(
        ctx, path, base_edit, editor=editor, remount=remount)

    if publish and manifest_modified:
        _republish_container(ctx.obj.client, container)


def _resolve_container(
        ctx: click.Context,
        path: str,
        callback: Union[click.core.Command, Callable[..., Any]],
        save_manifest: bool = True,
        **callback_kwargs: Any
        ) -> Tuple[Container, bool]:

    client: Client = ctx.obj.client

    if client.is_url(path) and not path.startswith('file:'):
        container = client.load_object_from_url(
            WildlandObject.Type.CONTAINER, path, client.config.get('@default'))
        if container.manifest is None:
            raise WildlandError(f'Manifest for the given path [{path}] was not found')

        if container.local_path:
            # modify local manifest
            manifest_modified = ctx.invoke(callback, pass_ctx=ctx, input_file=container.local_path,
                                           **callback_kwargs)
            container = client.load_object_from_name(
                WildlandObject.Type.CONTAINER, str(container.local_path))
        else:
            # download, modify and optionally save manifest
            with tempfile.NamedTemporaryFile(suffix='.tmp.container.yaml') as f:
                f.write(container.manifest.to_bytes())
                f.flush()

                manifest_modified = ctx.invoke(
                    callback, pass_ctx=ctx, input_file=f.name, **callback_kwargs)

                with open(f.name, 'rb') as file:
                    data = file.read()

                container = client.load_object_from_bytes(WildlandObject.Type.CONTAINER, data)

                if save_manifest:
                    path = client.save_new_object(WildlandObject.Type.CONTAINER, container)
                    click.echo(f'Created: {path}')
    else:
        # modify local manifest
        local_path = client.find_local_manifest(WildlandObject.Type.CONTAINER, path)

        if local_path:
            path = str(local_path)

        manifest_modified = ctx.invoke(callback, pass_ctx=ctx, input_file=path, **callback_kwargs)

        container = client.load_object_from_name(WildlandObject.Type.CONTAINER, path)

    if callback not in [base_edit, modify_manifest]:
        assert manifest_modified is None
        manifest_modified = False

    return container, manifest_modified<|MERGE_RESOLUTION|>--- conflicted
+++ resolved
@@ -71,10 +71,7 @@
 MW_PIDFILE = RUNTIME_DIR / 'wildland-mount-watch.pid'
 MW_DATA_FILE = RUNTIME_DIR / 'wildland-mount-watch.data'
 
-<<<<<<< HEAD
-logger = logging.getLogger('cli-container')
-=======
-logger = get_logger('cli_container')
+logger = get_logger('cli-container')
 
 
 # We define our own Counter widget to solve refresh count on generator
@@ -99,7 +96,6 @@
     ]
     counter = progressbar.ProgressBar(widgets=widgets, redirect_stderr=True)
     return counter
->>>>>>> da620c9d
 
 
 @aliased_group('container', short_help='container management')
