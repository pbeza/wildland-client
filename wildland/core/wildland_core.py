# Wildland Project
#
# Copyright (C) 2021 Golem Foundation
#
# This program is free software: you can redistribute it and/or modify
# it under the terms of the GNU General Public License as published by
# the Free Software Foundation, either version 3 of the License, or
# (at your option) any later version.
#
# This program is distributed in the hope that it will be useful,
# but WITHOUT ANY WARRANTY; without even the implied warranty of
# MERCHANTABILITY or FITNESS FOR A PARTICULAR PURPOSE.  See the
# GNU General Public License for more details.
#
# You should have received a copy of the GNU General Public License
# along with this program.  If not, see <https://www.gnu.org/licenses/>.
#
# SPDX-License-Identifier: GPL-3.0-or-later
# pylint: disable=too-many-lines
"""
Wildland core implementation
"""
<<<<<<< HEAD
from copy import deepcopy
from pathlib import PurePosixPath
from typing import List, Tuple, Optional, Callable, Dict

from .wildland_core_api import WildlandCoreApi, ModifyMethod
from .wildland_objects_api import WLUser, WLBridge, \
    WLStorageBackend, WLStorage, WLContainer, WLObject, WLTemplateFile, WLObjectType
from .wildland_result import WildlandResult, WLError, wildland_result
from ..bridge import Bridge
=======
from typing import List, Tuple, Optional, Callable, Dict
from pathlib import PurePosixPath, Path

import wildland.core.core_utils as utils
from wildland.manifest.manifest import Manifest
from wildland.log import get_logger
>>>>>>> ca73883d
from ..client import Client
from ..container import Container
from ..control_client import ControlClientUnableToConnectError
from ..exc import WildlandError
from ..log import get_logger
from ..publish import Publisher
from ..storage import Storage
<<<<<<< HEAD
from ..user import User
from ..wildland_object.wildland_object import WildlandObject
from ..wlenv import WLEnv

logger = get_logger('WLCore')

=======
from ..link import Link
from ..wildland_object.wildland_object import WildlandObject
from .wildland_result import WildlandResult, WLError, wildland_result
from .wildland_core_api import WildlandCoreApi, ModifyMethod
from .wildland_objects_api import WLBridge, WLStorageBackend, WLStorage, WLContainer, \
    WLObject, WLTemplateFile, WLObjectType
from ..wlenv import WLEnv
from .wildland_core_user import WildlandCoreUser

logger = get_logger('core')
>>>>>>> ca73883d

# Style goal: All methods must be <15 functional lines of code; if more, refactor

# TODO: core should have its own tests, possibly test_cli should be remade to test WildlandCore, and
# TODO cli should get its own, simple tests with mocked methods


class WildlandCore(WildlandCoreUser, WildlandCoreApi):
    """Wildland Core implementation"""

    # All user-facing methods should be wrapped in wildland_result or otherwise assure
    # they wrap all exceptions in WildlandResult
    def __init__(self, client: Client):
        # TODO: once cli is decoupled from client, this should take more raw params and initialize
        # config somewhat better
<<<<<<< HEAD
        self.client = client
        self.env = WLEnv(base_dir=self.client.base_dir)

    # private methods
    @staticmethod
    def _get_object_id(obj: WildlandObject):
        if isinstance(obj, User):
            return f'{obj.owner}:'
        if isinstance(obj, Container):
            return str(obj.uuid_path)
        if isinstance(obj, Bridge):
            return str(obj.paths[0])  # TODO
        if isinstance(obj, Storage):
            return str(obj.get_unique_publish_id())  # TODO
        return None

    def _user_to_wluser(self, user: User) -> WLUser:
        # TODO: optimize for possible lazy loading of catalog manifests
        wl_user = WLUser(
            owner=user.owner,
            id=self._get_object_id(user),
            private_key_available=self.client.session.sig.is_private_key_available(user.owner),
            pubkeys=deepcopy(user.pubkeys),
            paths=[str(p) for p in user.paths],
            manifest_catalog_description=list(user.get_catalog_descriptions()),
            # manifest_catalog_ids=[container.uuid_path for container in user.load_catalog(False)],
        )
        # TODO: currently loading user's catalog messes up their catalog descriptions, which is not
        # ideal, but it's an old bug, not introduced by WLCore
        return wl_user

    def _container_to_wlcontainer(self, container: Container) -> WLContainer:
        wl_container = WLContainer(
            owner=container.owner,
            id=self._get_object_id(container),
            paths=[str(p) for p in container.paths],
            title=container.title,
            categories=[str(c) for c in container.categories],
            access_ids=[],  # TODO
            storage_ids=[],  # TODO
            storage_description=[],  # TODO
        )
        return wl_container

    def _bridge_to_wl_bridge(self, bridge: Bridge) -> WLBridge:
        wl_bridge = WLBridge(
            owner=bridge.owner,
            id=self._get_object_id(bridge),
            user_pubkey=bridge.user_pubkey,
            user_id=bridge.user_id,
            user_location_description="",  # TODO
            paths=[str(p) for p in bridge.paths],
        )
        return wl_bridge

    def _storage_to_wl_storage(self, storage: Storage) -> WLStorage:
        wl_storage = WLStorage(
            owner=storage.owner,
            id=self._get_object_id(storage),
            storage_type=storage.storage_type,
            container="",  # TODO
            trusted=storage.trusted,
            primary=storage.primary,
            access_ids=[],  # TODO
        )
        return wl_storage

    @staticmethod
    def _wl_obj_to_wildland_object(wl_obj: WLObjectType) -> Optional[WildlandObject.Type]:
        try:
            return WildlandObject.Type(wl_obj.value)
        except KeyError:
            return None
=======
        super().__init__(client)
        self.client = client
        self.env = WLEnv(base_dir=self.client.base_dir)
>>>>>>> ca73883d

    # GENERAL METHODS
    def object_info(self, yaml_data: str) -> Tuple[WildlandResult, Optional[WLObject]]:
        """
        This method parses yaml data and returns an appropriate WLObject; to perform any further
        operations the object has to be imported.
        :param yaml_data: yaml string with object data; the data has to be signed correctly
        :return: WildlandResult and WLObject of appropriate type
        """
        return self.__object_info(yaml_data)

    @wildland_result
    def __object_info(self, yaml_data):
        obj = self.client.load_object_from_bytes(None, yaml_data.encode())
        if isinstance(obj, User):
            return utils.user_to_wluser(obj, self.client)
        if isinstance(obj, Container):
            return utils.container_to_wlcontainer(obj)
        if isinstance(obj, Bridge):
            return utils.bridge_to_wl_bridge(obj)
        if isinstance(obj, Storage):
            return utils.storage_to_wl_storage(obj)
        result = WildlandResult()
        error = WLError(error_code=700, error_description="Unknown object type encountered",
                        is_recoverable=False, offender_type=None, offender_id=None,
                        diagnostic_info=yaml_data)
        result.errors.append(error)
        return result, None

    def object_sign(self, object_data: str) -> Tuple[WildlandResult, Optional[str]]:
        """
        Sign Wildland manifest data.
        :param object_data: object data to sign.
        :return: tuple of WildlandResult and string data (if signing was successful)
        """
        raise NotImplementedError

    def object_verify(self, object_data: str, verify_signature: bool = True) -> WildlandResult:
        """
        Verify if the data provided is a correct Wildland object manifest.
        :param object_data: object data to verify
        :param verify_signature: should we also check if the signature is correct; default: True
        :rtype: WildlandResult
        """
        raise NotImplementedError

    def object_export(self, object_type: WLObjectType, object_id: str, decrypt: bool = True) -> \
            Tuple[WildlandResult, Optional[str]]:
        """
        Get raw object manifest
        :param object_id: object_id of the object
        :param object_type: type of the object
        :param decrypt: should the manifest be decrypted as much as possible
        """
        raise NotImplementedError

    def object_check_published(self, object_type: WLObjectType, object_id: str) -> \
            Tuple[WildlandResult, Optional[bool]]:
        """
        Check if provided object is published.
        :param object_id: object_id of the object
        :param object_type: type of the object
        :return: tuple of WildlandResult and publish status, if available
        :rtype:
        """
        raise NotImplementedError

    def object_get_local_path(self, object_type: WLObjectType, object_id: str) -> \
            Tuple[WildlandResult, Optional[str]]:
        """
        Return local path to object, if available.
        :param object_id: object_id of the object
        :param object_type: type of the object
        :return: tuple of WildlandResult and local file path or equivalent, if available
        """
        return self._object_get_local_path(object_type, object_id)

    @wildland_result()
    def _object_get_local_path(self, object_type: WLObjectType, object_id: str):
        result = WildlandResult()
        obj_type = utils.wl_obj_to_wildland_object_type(object_type)
        if not obj_type:
            result.errors.append(WLError(700, "Unknown object type", False, object_type, object_id))
            return result, None

        for obj in self.client.load_all(obj_type):
<<<<<<< HEAD
            if self._get_object_id(obj) == object_id:
=======
            if utils.get_object_id(obj) == object_id:
>>>>>>> ca73883d
                return result, str(obj.local_path)
        return result, None

    def object_update(self, updated_object: WLObject) -> Tuple[WildlandResult, Optional[str]]:
        """
        Perform a batch of upgrades on an object. Currently just able to replace an existing object
        of a given ID, regardless of its previous state, but in the future it should take note
        of explicit manifest versioning and reject any changes that are performed on an obsolete
        version.
        :param updated_object: Any WLObject
        :return: Wildland Result determining whether change was successful and, if it was, id of
        the modified object
        """
        raise NotImplementedError

    def object_get(self, object_type: WLObjectType, object_name: str) -> \
            Tuple[WildlandResult, Optional[WLObject]]:
        """
        Find provided WL object.
        :param object_name: name of the object: can be the file name or user fingerprint or URL
         (but not local path - in case of local path object should be loaded by object_info)
        :param object_type: type of the object
        :return: tuple of WildlandResult and object, if found
        """
        return self.__object_get(object_type, object_name)

<<<<<<< HEAD
    @wildland_result()
    def __object_get(self, object_type: WLObjectType, object_name: str):
        obj_type = self._wl_obj_to_wildland_object(object_type)
        assert obj_type
        try:
            wildland_object = self.client.load_object_from_name(obj_type, object_name)
        except Exception as we:
            result = WildlandResult()
            result.errors.append(WLError.from_exception(we))
            return result, None
        if object_type == WLObjectType.USER:
            return self._user_to_wluser(wildland_object)
        if object_type == WLObjectType.CONTAINER:
            return self._container_to_wlcontainer(wildland_object)
        if object_type == WLObjectType.BRIDGE:
            return self._bridge_to_wl_bridge(wildland_object)
        if object_type == WLObjectType.STORAGE:
            return self._storage_to_wl_storage(wildland_object)
        return None

    def user_get_usages(self, user_id: str) -> Tuple[WildlandResult, List[WLObject]]:
        """
        Get all usages of the given user in the local context, e.g. objects owned by them.
        :param user_id: user's id
        :return: tuple of WildlandResult and list of objects found
        """
        return self.__user_get_usages(user_id)

    @wildland_result(default_output=[])
    def __user_get_usages(self, user_id: str):
        usages: List[WLObject] = []
        result, obj = self.user_get_by_id(user_id)
        if not result.success:
            return result, usages
        assert obj
        for container in self.client.load_all(WildlandObject.Type.CONTAINER):
            if container.owner == obj.owner:
                usages.append(self._container_to_wlcontainer(container))
        return usages
=======
    @wildland_result(default_output=None)
    def __object_get(self, object_type: WLObjectType, object_name: str):
        obj_type = utils.wl_obj_to_wildland_object_type(object_type)
        assert obj_type
        wildland_object = self.client.load_object_from_name(obj_type, object_name)
        if object_type == WLObjectType.USER:
            return utils.user_to_wluser(wildland_object, self.client)
        if object_type == WLObjectType.CONTAINER:
            return utils.container_to_wlcontainer(wildland_object)
        if object_type == WLObjectType.BRIDGE:
            return utils.bridge_to_wl_bridge(wildland_object)
        if object_type == WLObjectType.STORAGE:
            return utils.storage_to_wl_storage(wildland_object)
        return None

    def object_import_from_yaml(self, yaml_data: bytes, object_name: Optional[str]) -> \
            Tuple[WildlandResult, Optional[WLObject]]:
        """
        Import object from raw data. Only copies the provided object to appropriate WL manifest
        directory, does not create any bridges or other objects.
        :param yaml_data: bytes with yaml manifest data; must be correctly signed
        :param object_name: name of the object to be created; if not provided, will be generated
        automatically
        """

        return self.__object_import_from_yaml(yaml_data, object_name)

    @wildland_result(default_output=None)
    def __object_import_from_yaml(self, yaml_data: bytes, object_name: Optional[str]):
        Manifest.verify_and_load_pubkeys(yaml_data, self.client.session.sig)

        obj: WildlandObject = self.client.load_object_from_bytes(None, data=yaml_data)
        return self._do_import(obj, object_name)

    def object_import_from_url(self, url: str, object_name: Optional[str]) -> \
            Tuple[WildlandResult, Optional[WLObject]]:
        """
        Import object from raw data. Only copies the provided object to appropriate WL manifest
        directory, does not create any bridges or other objects.
        :param url: url to object manifest
        :param object_name: name of the object to be created
        """
        return self.__object_import_from_url(url, object_name)

    @wildland_result(default_output=None)
    def __object_import_from_url(self, url: str, object_name: Optional[str]):
        _, default_user = self.env.get_default_user()
        if not default_user:
            default_user = ''

        obj: WildlandObject = self.client.load_object_from_url(None, url, default_user)
        return self._do_import(obj, object_name)

    def _do_import(self, obj: WildlandObject, name: Optional[str]):
        if utils.check_object_existence(obj, self.client):
            raise FileExistsError(utils.get_object_id(obj))
        path = self.client.save_new_object(obj.type, obj, name, enforce_original_bytes=True)
        logger.info('Created: %s', path)
        return utils.wildland_object_to_wl_object(obj, self.client)
>>>>>>> ca73883d

    def put_file(self, local_file_path: str, wl_path: str) -> WildlandResult:
        """
        Put a file under Wildland path
        :param local_file_path: path to local file
        :param wl_path: Wildland path
        :return: WildlandResult
        """
        raise NotImplementedError

    def put_data(self, data_bytes: bytes, wl_path: str) -> WildlandResult:
        """
        Put a file under Wildland path
        :param data_bytes: bytes to put in the provided location
        :param wl_path: Wildland path
        :return: WildlandResult
        """
        raise NotImplementedError

    def get_file(self, local_file_path: str, wl_path: str) -> WildlandResult:
        """
        Get a file, given its Wildland path. Saves to a file.
        :param local_file_path: path to local file
        :param wl_path: Wildland path
        :return: WildlandResult
        """
        raise NotImplementedError

    def get_data(self, wl_path: str) -> Tuple[WildlandResult, Optional[bytes]]:
        """
        Get a file, given its Wildland path. Returns data.
        :param wl_path: Wildland path
        :return: Tuple of WildlandResult and bytes (if successful)
        """
        raise NotImplementedError

    def start_wl(self, remount: bool = False, single_threaded: bool = False,
                 default_user: Optional[str] = None,
                 callback: Callable[[WLContainer], None] = None) -> WildlandResult:
        """
        Mount the Wildland filesystem into config's mount_dir.
        :param remount: if mounted already, remount
        :param single_threaded: run single-threaded
        :param default_user: specify a default user to be used
        :param callback: a function from WLContainer to None that will be called before each
         mounted container
        :return: WildlandResult
        """
        raise NotImplementedError

    def stop_wl(self) -> WildlandResult:
        """
        Unmount the Wildland filesystem.
        """
        raise NotImplementedError

<<<<<<< HEAD
    # USER METHODS
    def user_get_by_id(self, user_id: str) -> Tuple[WildlandResult, Optional[WLUser]]:
        """
        Get user from specified ID.
        """
        return self.__user_get_by_id(user_id)

    @wildland_result(default_output=None)
    def __user_get_by_id(self, user_id: str):
        user_name = user_id[:-1]
        user_obj = self.client.load_object_from_name(WildlandObject.Type.USER, user_name)
        return self._user_to_wluser(user_obj)

    def user_generate_key(self) -> Tuple[WildlandResult, Optional[str], Optional[str]]:
        """
        Generate a new encryption and signing key(s), store them in an appropriate location and
        return key owner id and public key generated.
        """
        result = WildlandResult()
        owner: Optional[str]
        pubkey: Optional[str]
        try:
            owner, pubkey = self.client.session.sig.generate()
        except Exception as ex:
            result.errors.append(WLError.from_exception(ex))
            owner, pubkey = None, None
        return result, owner, pubkey

    def user_remove_key(self, owner: str, force: bool) -> WildlandResult:
        """
        Remove an existing encryption/signing key. If force is False, the key will not be removed
        if there are any users who use it as a secondary encryption key.
        """
        return self.__user_remove_key(owner, force)

    @wildland_result()
    def __user_remove_key(self, owner: str, force: bool):
        result = WildlandResult()
        possible_owners = self.client.session.sig.get_possible_owners(owner)
        if possible_owners != [owner] and not force:
            result.errors.append(
                WLError(701, 'Key used by other users as secondary key and will not be deleted. '
                             'Key should be removed manually. In the future you can use --force to '
                             'force key deletion.', False))
            return result
        self.client.session.sig.remove_key(owner)
        return result

    def user_import_key(self, public_key: bytes, private_key: bytes) -> WildlandResult:
        """
        Import provided public and private key. The keys must follow key format appropriate for
        used SigContext (see documentation)
        :param public_key: bytes with public key
        :param private_key: bytes with private key
        :return: WildlandResult
        """
        raise NotImplementedError

    def user_get_public_key(self, owner: str) -> Tuple[WildlandResult, Optional[str]]:
        """
        Return public key for the provided owner.
        :param owner: owner fingerprint
        :return: Tuple of WildlandResult and, if successful, this user's public key
        """
        return self.__user_get_pubkey(owner)

    @wildland_result(default_output=None)
    def __user_get_pubkey(self, owner):
        _, pubkey = self.client.session.sig.load_key(owner)
        return pubkey

    def user_create(self, name: Optional[str], keys: List[str], paths: List[str]) -> \
            Tuple[WildlandResult, Optional[WLUser]]:
        """
        Create a user and return information about it
        :param name: file name for the newly created file
        :param keys: list of user's public keys, starting with their own key
        :param paths: list of user paths (paths must be absolute paths)
        """
        return self.__user_create(name, keys, paths)

    @wildland_result(default_output=None)
    def __user_create(self, name: Optional[str], keys: List[str], paths: List[str]):

        if not keys:
            result = WildlandResult()
            result.errors.append(WLError(100, "At least one public key must be provided", False))
            return result, None

        owner = self.client.session.sig.fingerprint(keys[0])
        user = User(
            owner=owner,
            pubkeys=keys,
            paths=[PurePosixPath(p) for p in paths],
            manifests_catalog=[],
            client=self.client)

        self.client.save_new_object(WildlandObject.Type.USER, user, name)
        user.add_user_keys(self.client.session.sig)
        wl_user = self._user_to_wluser(user)
        return wl_user

    def user_list(self) -> Tuple[WildlandResult, List[WLUser]]:
        """
        List all known users.
        :return: WildlandResult, List of WLUsers
        """
        result = WildlandResult()
        result_list = []
        try:
            for user in self.client.load_all(WildlandObject.Type.USER):
                result_list.append(self._user_to_wluser(user))
        except Exception as ex:
            result.errors.append(WLError.from_exception(ex))
        return result, result_list

    def user_delete(self, user_id: str) -> WildlandResult:
        """
        Delete provided user.
        :param user_id: User ID (in the form of user fingerprint)
        :return: WildlandResult
        """
        return self.__user_delete(user_id)

    @wildland_result(default_output=())
    def __user_delete(self, user_id: str):
        user = self.client.load_object_from_name(WildlandObject.Type.USER, user_id)
        if not user.local_path:
            raise FileNotFoundError('Can only delete a local manifest')
        user.local_path.unlink()

    def user_import_from_path(self, path_or_url: str, paths: List[str], bridge_owner: Optional[str],
                              only_first: bool = False) -> Tuple[WildlandResult, Optional[WLUser]]:
        """
        Import user from provided url or path.
        :param path_or_url: WL path, local path or URL
        :param paths: list of paths for resulting bridge manifest; if omitted, will use imported
            user's own paths
        :param bridge_owner: specify a different-from-default user to be used as the owner of
            created bridge manifests
        :param only_first: import only first encountered bridge (ignored in all cases except
            WL container paths)
        :return: tuple of WildlandResult, imported WLUser (if import was successful
        """
        raise NotImplementedError

    def user_import_from_data(self, yaml_data: str, paths: List[str],
                              bridge_owner: Optional[str]) -> \
            Tuple[WildlandResult, Optional[WLUser]]:
        """
        Import user from provided yaml data.
        :param yaml_data: yaml data to be imported
        :param paths: list of paths for resulting bridge manifest; if omitted, will use imported
            user's own paths
        :param bridge_owner: specify a different-from-default user to be used as the owner of
            created bridge manifests
        :return: tuple of WildlandResult, imported WLUser (if import was successful
        """
        raise NotImplementedError

    def user_refresh(self, user_ids: Optional[List[str]] = None,
                     callback: Callable[[str], None] = None) -> WildlandResult:
        """
        Iterates over bridges and fetches each user's file from the URL specified in the bridge
        :param user_ids: Optional list of user_ids to refresh; if None, will refresh all users
            with a bridge present
        :param callback: function to be called before each refreshed user
        :return: WildlandResult
        """
        raise NotImplementedError

    def user_modify(self, user_id: str, manifest_field: str, operation: ModifyMethod,
                    modify_data: List[str]) -> WildlandResult:
        """
        Modify user manifest
        :param user_id: fingerprint of the user to be modified
        :param manifest_field: field to modify; supports the following:
            - paths
            - manifest-catalog
            - pubkeys
        :param operation: operation to perform on field ('add' or 'delete')
        :param modify_data: list of values to be added/removed
        :return: WildlandResult
        """
        raise NotImplementedError

    def user_publish(self, user_id) -> WildlandResult:
        """
        Publish the given user.
        :param user_id: fingerprint of the user to be published
        :return: WildlandResult
        """
        raise NotImplementedError

    def user_unpublish(self, user_id) -> WildlandResult:
        """
        Unpublish the given user.
        :param user_id: fingerprint of the user to be unpublished
        :return: WildlandResult
        """
        raise NotImplementedError

=======
>>>>>>> ca73883d
    # BRIDGES
    def bridge_create(self, paths: Optional[List[str]], owner: Optional[str] = None,
                      target_user: Optional[str] = None, user_url: Optional[str] = None,
                      name: Optional[str] = None) -> \
            Tuple[WildlandResult, Optional[WLBridge]]:
        """
        Create a new bridge. At least one from target_user, user_url must be provided.
        :param paths: paths for user in owner namespace (if None, will be taken from user manifest)
        :param owner: user_id for the owner of the created bridge
        :param target_user: user_id to whom the bridge will point. If provided, will be used to
        verify the integrity of the target_user_url
        :param user_url: path to the user manifest (use file:// for local file). If target_user
        is provided, their user manifest will be first located in their manifests catalog, and only
        as a second choice from this url.
        If target_user is skipped, the user manifest from this path is considered trusted.
        :param name: optional name for the newly created bridge. If omitted, will be generated
        automatically
        :return: tuple of WildlandResult and, if successful, the created WLBridge
        """

        return self.__bridge_create(paths, owner, target_user, user_url, name)

    @wildland_result(default_output=None)
    def __bridge_create(self, paths: Optional[List[str]], owner: Optional[str] = None,
                        target_user: Optional[str] = None, user_url: Optional[str] = None,
                        name: Optional[str] = None):

        if not target_user and not user_url:
            raise ValueError('Bridge creation requires at least one of: target user id, target '
                             'user url.')
        if user_url and not self.client.is_url(user_url):
            user_url = self.client.local_url(Path(user_url))
            if not self.client.is_url(user_url):
                raise ValueError('Bridge requires user URL')

        if not owner:
            _, owner = self.env.get_default_owner()

        assert owner

        owner_user = self.client.load_object_from_name(WildlandObject.Type.USER, owner)

        if target_user:
            target_user_object = self.client.load_object_from_name(
                WildlandObject.Type.USER, target_user)
        else:
            assert user_url
            target_user_object = self.client.load_object_from_url(
                WildlandObject.Type.USER, user_url, owner=owner_user.owner,
                expected_owner=target_user)

        found_manifest = self.client.find_user_manifest_within_catalog(target_user_object)

        if not found_manifest:
            if user_url and not self.client.is_local_url(user_url):
                location = user_url
            elif target_user_object.local_path:
                logger.debug('Cannot find user manifest in manifests catalog. '
                               'Using local file path.')
                location = self.client.local_url(target_user_object.local_path)
            elif user_url:
                location = user_url
            else:
                raise FileNotFoundError('User manifest not found in manifests catalog. '
                                        'Provide explicit url.')
        else:
            storage, file = found_manifest
            file = '/' / file
            location_link = Link(file, client=self.client, storage=storage)
            location = location_link.to_manifest_fields(inline=True)

        fingerprint = self.client.session.sig.fingerprint(target_user_object.primary_pubkey)

        if paths:
            bridge_paths = [PurePosixPath(p) for p in paths]
        else:
            bridge_paths = Bridge.create_safe_bridge_paths(fingerprint, target_user_object.paths)
            logger.debug(
                "Using user's default paths: %s", [str(p) for p in target_user_object.paths])

        bridge = Bridge(
            owner=owner_user.owner,
            user_location=location,
            user_pubkey=target_user_object.primary_pubkey,
            user_id=fingerprint,
            paths=bridge_paths,
            client=self.client
        )

        if not name and paths:
            # an heuristic for nicer paths
            for path in paths:
                if 'uuid' not in str(path):
                    name = str(path).lstrip('/').replace('/', '_')
                    break
        path = self.client.save_new_object(WildlandObject.Type.BRIDGE, bridge, name)
        logger.info("Created: %s", path)
        return utils.bridge_to_wl_bridge(bridge)

    def bridge_list(self) -> Tuple[WildlandResult, List[WLBridge]]:
        """
        List all known bridges.
        :return: WildlandResult, List of WLBridges
        """
        result = WildlandResult()
        result_list = []
        try:
            for bridge in self.client.load_all(WildlandObject.Type.BRIDGE):
                result_list.append(utils.bridge_to_wl_bridge(bridge))
        except Exception as ex:
            result.errors.append(WLError.from_exception(ex))
        return result, result_list

    def bridge_delete(self, bridge_id: str) -> WildlandResult:
        """
        Delete provided bridge.
        :param bridge_id: Bridge ID (in the form of user_id:/.uuid/bridge_uuid)
        :return: WildlandResult
        """
        return self.__bridge_delete(bridge_id)

    @wildland_result(default_output=())
    def __bridge_delete(self, bridge_id: str):
        for bridge in self.client.load_all(WildlandObject.Type.BRIDGE):
            if utils.get_object_id(bridge) == bridge_id:
                bridge.local_path.unlink()
                return
        raise FileNotFoundError(f'Cannot find bridge {bridge_id}')

    def bridge_import(self, path_or_url: str, paths: List[str], object_owner: Optional[str],
                      only_first: bool = False) -> Tuple[WildlandResult, Optional[WLBridge]]:
        """
        Import bridge from provided url or path.
        :param path_or_url: WL path, local path or URL
        :param paths: list of paths for resulting bridge manifest; if omitted, will use imported
            user's own paths
        :param object_owner: specify a different-from-default user to be used as the owner of
            created bridge manifests
        :param only_first: import only first encountered bridge (ignored in all cases except
            WL container paths)
        :return: tuple of WildlandResult, imported WLBridge (if import was successful
        """
        raise NotImplementedError

    def bridge_import_from_data(self, yaml_data: str, paths: List[str],
                                object_owner: Optional[str]) -> \
            Tuple[WildlandResult, Optional[WLBridge]]:
        """
        Import bridge from provided yaml data.
        :param yaml_data: yaml data to be imported
        :param paths: list of paths for resulting bridge manifest; if omitted, will use imported
            user's own paths
        :param object_owner: specify a different-from-default user to be used as the owner of
            created bridge manifests
        :return: tuple of WildlandResult, imported WLUser (if import was successful
        """
        raise NotImplementedError

    def bridge_modify(self, bridge_id: str, manifest_field: str, operation: ModifyMethod,
                      modify_data: List[str]) -> WildlandResult:
        """
        Modify bridge manifest
        :param bridge_id: id of the bridge to be modified, in the form of user_id:/.uuid/bridge_uuid
        :param manifest_field: field to modify; supports the following:
            - paths
        :param operation: operation to perform on field ('add' or 'delete')
        :param modify_data: list of values to be added/removed
        :return: WildlandResult
        """
        raise NotImplementedError

    def bridge_publish(self, bridge_id) -> WildlandResult:
        """
        Publish the given bridge.
        :param bridge_id: id of the bridge to be published (user_id:/.uuid/bridge_uuid)
        :return: WildlandResult
        """
        raise NotImplementedError

    def bridge_unpublish(self, bridge_id) -> WildlandResult:
        """
        Unpublish the given bridge.
        :param bridge_id: id of the bridge to be unpublished (user_id:/.uuid/bridge_uuid)
        :return: WildlandResult
        """
        raise NotImplementedError

    # CONTAINERS
    def container_create(self, paths: List[str],
                         access_users: Optional[List[str]] = None,
                         encrypt_manifest: bool = True,
                         categories: Optional[List[str]] = None,
                         title: Optional[str] = None, owner: Optional[str] = None,
                         name: Optional[str] = None) -> \
            Tuple[WildlandResult, Optional[WLContainer]]:
        """
        Create a new container manifest
        :param paths: container paths (must be absolute paths)
        :param access_users: list of additional users who should be able to access this manifest;
        provided as either user fingerprints or WL paths to users.
        Mutually exclusive with encrypt_manifest=False
        :param encrypt_manifest: whether container manifest should be encrypted. Default: True.
        Mutually exclusive with a not-None access_users
        :param categories: list of categories, will be used to generate mount paths
        :param title: title of the container, will be used to generate mount paths
        :param owner: owner of the container; if omitted, default owner will be used
        :param name: name of the container to be created, used in naming container file
        :return: Tuple of WildlandResult and, if successful, the created WLContainer
        """
        raise NotImplementedError

    def container_list(self) -> Tuple[WildlandResult, List[WLContainer]]:
        """
        List all known containers.
        :return: WildlandResult, List of WLContainers
        """
        result = WildlandResult()
        result_list = []
        try:
            for container in self.client.load_all(WildlandObject.Type.CONTAINER):
                result_list.append(self._container_to_wlcontainer(container))
        except Exception as ex:
            result.errors.append(WLError.from_exception(ex))
        return result, result_list

<<<<<<< HEAD
    def container_delete(self, container_id: str, cascade: bool = False,
                         force: bool = False, no_unpublish: bool = False) -> WildlandResult:
        """
        Delete provided container.
        :param container_id: container ID (in the form of user_id:/.uuid/container_uuid)
        :param cascade: also delete local storage manifests
        :param force: delete even when using local storage manifests; ignore errors on parse
        :param no_unpublish: do not attempt to unpublish the container before deleting it
        :return: WildlandResult
        """
        # TODO: also consider detecting user-container link (i.e. user's main container).
        return self.__container_delete(container_id, cascade, force, no_unpublish)

    @wildland_result()
    def __unmount_container_storages(self, container: Container):
        """
        Unmount container's storages if they are mounted
        """
        try:
            for mount_path in self.client.fs_client.get_unique_storage_paths(container):
                storage_id = self.client.fs_client.find_storage_id_by_path(mount_path)

                if storage_id:
                    self.client.fs_client.unmount_storage(storage_id)

                for storage_id in self.client.fs_client.find_all_subcontainers_storage_ids(
                        container):
                    self.client.fs_client.unmount_storage(storage_id)
        except ControlClientUnableToConnectError:
            pass

    @wildland_result()
    def __delete_container_storages(self, container: Container, cascade: bool, force: bool):
        has_local = False

        for backend in container.load_raw_backends(include_inline=False):
            path = self.client.parse_file_url(backend, container.owner)
            if path and path.exists():
                if cascade:
                    # TODO: replace logger.info with a more universal logging solution
                    logger.info('Deleting storage: %s', path)
                    path.unlink()
                else:
                    # TODO: replace logger.info with a more universal logging solution
                    logger.info('Container refers to a local manifest: %s', path)
                    has_local = True

        if has_local and not force:
            raise FileExistsError('Container refers to local manifests, not deleting. (use force='
                                  'True or cascade=True)')

    @wildland_result(default_output=())
    def __container_delete(self, container_id: str, cascade: bool = False,
                           force: bool = False, no_unpublish: bool = False):
        container_result, container = self.container_find_by_id(container_id)
        if not container_result.success or not container:
            return container_result

        if not container.local_path:
            raise FileNotFoundError('Can only delete a local manifest.')

        user_result, _ = self.object_get(WLObjectType.USER, container.owner)
        if not user_result.success:
            return user_result

        # TODO: has_catalog_entry is a method of WildlandUser but not WLUser.
        #  to be replaced with self.object_get(WLObjectType.USER, container.owner)
        _user = self.client.load_object_from_name(WildlandObject.Type.USER, container.owner)
        has_catalog_entry = _user.has_catalog_entry(self.client.local_url(container.local_path))

        if has_catalog_entry and not cascade and not force:
            logger.info('Use cascade=True to delete all content associated with this container or '
                        'force=True to force deletion')
            raise FileExistsError('User has catalog entry associated with this container.')

        result = self.__unmount_container_storages(container)
        if not result.success:
            return result

        result = self.__delete_container_storages(container, cascade, force)
        if not result.success:
            return result

        # TODO: replace with self.container_unpublish()
        if not no_unpublish:
            try:
                logger.info('Unpublishing container: [%s]', container.get_primary_publish_path())
                Publisher(self.client, _user).unpublish(container)
            except WildlandError:
                # not published
                pass

        # TODO: replace with self.container_delete_cache (I think)
        try:
            Publisher(self.client, _user).remove_from_cache(container)
        except WildlandError as e:
            logger.warning('Failed to remove container from cache: %s', e)
            if not force:
                logger.info('Cannot remove container. Set force=True to force deletion.')
            raise e

        if cascade:
            try:
                if container.local_path:
                    _user.remove_catalog_entry(self.client.local_url(container.local_path))
                    self.client.save_object(WildlandObject.Type.USER, _user)
            except WildlandError as e:
                logger.warning('Failed to remove catalog entry: %s', e)
                if not force:
                    logger.info('Cannot remove container. ')
                raise e

        logger.info('Deleting: %s', container.local_path)
        container.local_path.unlink()

        return WildlandResult()
=======
    def container_delete(self, container_id: str) -> WildlandResult:
        """
        Delete provided container.
        :param container_id: container ID (in the form of user_id:/.uuid/container_uuid)
        """
        return self.__container_delete(container_id)

    @wildland_result(default_output=())
    def __container_delete(self, container_id: str):
        found = False
        for container in self.client.load_all(WildlandObject.Type.CONTAINER):
            if utils.container_to_wlcontainer(container).id == container_id:
                if not container.local_path:
                    raise FileNotFoundError('Can only delete a local manifest')
                container.local_path.unlink()
                found = True
                break
        if not found:
            raise FileNotFoundError(f'Cannot find container {container_id}')
>>>>>>> ca73883d

    def container_duplicate(self, container_id: str, name: Optional[str] = None) -> \
            Tuple[WildlandResult, Optional[WLContainer]]:
        """
        Create a copy of the provided container at the provided friendly name, with a newly
        generated id and copied storages
        :param container_id: id of the container to be duplicated, in the form of
        owner_id:/.uuid/container_uuid
        :param name: optional name for the new container. If omitted, will be generated
        automatically
        :return: WildlandResult and, if duplication was successful, the new container
        """
        raise NotImplementedError

    def container_import_from_data(self, yaml_data: str, overwrite: bool = True) -> \
            Tuple[WildlandResult, Optional[WLContainer]]:
        """
        Import container from provided yaml data.
        :param yaml_data: yaml data to be imported
        :param overwrite: if a container of provided uuid already exists, overwrite it;
        default: True. If this is False and the container already exists, this operation will fail.
        :return: tuple of WildlandResult, imported WLContainer (if import was successful)
        """
        raise NotImplementedError

    def container_create_cache(self, container_id: str, storage_template_name: str) \
            -> WildlandResult:
        """
        Create cache storage for a container.
        :param container_id: id of the container (in the form of its publish_path,
        userid:/.uuid/container_uuid)
        :param storage_template_name: use the specified storage template to create a new
        cache storage (becomes primary storage for the container while mounted)
        :return: WildlandResult
        :rtype:
        """
        raise NotImplementedError

    def container_delete_cache(self, container_id: str) -> WildlandResult:
        """
        Delete cache storage for container.
        :param container_id: id of the container (in the form of its publish_path,
        userid:/.uuid/container_uuid)
        :return: WildlandResult
        """
        raise NotImplementedError

    def container_modify(self, container_id: str, manifest_field: str, operation: ModifyMethod,
                         modify_data: List[str]) -> WildlandResult:
        """
        Modify container manifest
        :param container_id: id of the container to be modified, in the form of
        user_id:/.uuid/container_uuid
        :param manifest_field: field to modify; supports the following:
            - paths
            - categories
            - title
            - access
        :param operation: operation to perform on field ('add', 'delete' or 'set')
        :param modify_data: list of values to be added/removed
        :return: WildlandResult
        """
        raise NotImplementedError

    def container_publish(self, container_id) -> WildlandResult:
        """
        Publish the given container.
        :param container_id: id of the container to be published (user_id:/.uuid/container_uuid)
        :return: WildlandResult
        """
        raise NotImplementedError

    def container_unpublish(self, container_id) -> WildlandResult:
        """
        Unpublish the given container.
        :param container_id: id of the container to be unpublished (user_id:/.uuid/container_uuid)
        :return: WildlandResult
        """
        raise NotImplementedError

    def container_find_by_path(self, path: str) -> \
            Tuple[WildlandResult, List[Tuple[WLContainer, WLStorage]]]:
        """
        Find container by path relative to Wildland mount root.
        :param path: path to file (relative to Wildland mount root)
        :return: tuple of WildlandResult and list of tuples of WLContainer, WLStorage that contain
        the provided path
        """
        raise NotImplementedError

    def container_find_by_id(self, container_id: str) -> Tuple[WildlandResult, Optional[Container]]:
        """
        Find container by id.
        :param container_id: id of the container to be found (user_id:/.uuid/container_uuid)
        :return: tuple of WildlandResult and, if successful, the WLContainer
        """
        # TODO: return WLContainer instead of Container
        result = WildlandResult()

        for container in self.client.load_all(WildlandObject.Type.CONTAINER):
            if self._container_to_wlcontainer(container).id == container_id:
                return result, container

        result.errors.append(
            WLError.from_exception(FileNotFoundError(f'Cannot find container {container_id}')))
        return result, None

    # STORAGES

    def supported_storage_backends(self) -> Tuple[WildlandResult, List[WLStorageBackend]]:
        """
        List all supported storage backends.
        :return: WildlandResult and a list of supported storage backends.
        """
        raise NotImplementedError

    def storage_create(self, backend_type: str, backend_params: Dict[str, str],
                       container_id: str, trusted: bool = False,
                       watcher_interval: Optional[int] = 0,
                       access_users: Optional[list[str]] = None, encrypt_manifest: bool = True) -> \
            Tuple[WildlandResult, Optional[WLStorage]]:
        """
        Create a storage.
        :param backend_type: storage type
        :param backend_params: params for the given backend as a dict of param_name, param_value.
        They must conform to parameter names as provided by supported_storage_backends
        :param container_id: container this storage is for
        :param trusted: should the storage be trusted
        :param watcher_interval: set the storage watcher-interval in seconds
        :param access_users: limit access to this storage to the users provided here as either
        user fingerprints or WL paths to users.
        Default: same as the container
        :param encrypt_manifest: should the storage manifest be encrypted. If this is False,
        access_users should be None. The container manifest itself might also be encrypted or not,
        this does not change its settings.
        :return: Tuple of WildlandResult and, if creation was successful, WLStorage that was
        created
        """
        raise NotImplementedError

    def storage_create_from_template(self, template_name: str, container_id: str,
                                     local_dir: Optional[str] = None):
        """
        Create storages for a container from a given storage template.
        :param template_name: name of the template
        :param container_id: container this storage is for
        :param local_dir: str to be passed to template renderer as a parameter, can be used by
        template creators
        """
        raise NotImplementedError

    def storage_list(self) -> Tuple[WildlandResult, List[WLStorage]]:
        """
        List all known storages.
        :return: WildlandResult, List of WLStorages
        """
        raise NotImplementedError

    def storage_delete(self, storage_id: str, cascade: bool = True,
                       force: bool = False) -> WildlandResult:
        """
        Delete provided storage.
        :param storage_id: storage ID
         (in the form of user_id:/.uuid/container_uuid:/.uuid/storage_uuid)
        :param cascade: remove reference from containers
        :param force: delete even if used by containers or if manifest cannot be loaded
        :return: WildlandResult
        """
        raise NotImplementedError

    def storage_import_from_data(self, yaml_data: str, overwrite: bool = True) -> \
            Tuple[WildlandResult, Optional[WLStorage]]:
        """
        Import storage from provided yaml data.
        :param yaml_data: yaml data to be imported
        :param overwrite: if a storage of provided uuid already exists in the appropriate container,
        overwrite it; default: True. If this is False and the storage already exists, this
         operation will fail.
        :return: tuple of WildlandResult, imported WLStorage (if import was successful)
        """
        raise NotImplementedError

    def storage_modify(self, storage_id: str, manifest_field: str, operation: ModifyMethod,
                       modify_data: List[str]) -> WildlandResult:
        """
        Modify storage manifest
        :param storage_id: id of the storage to be modified, in the form of
        user_id:/.uuid/container_uuid:/.uuid/storage_uuid
        :param manifest_field: field to modify; supports the following:
            - location
            - access
        :param operation: operation to perform on field ('add', 'delete' or 'set')
        :param modify_data: list of values to be added/removed
        :return: WildlandResult
        """
        raise NotImplementedError

    def storage_publish(self, storage_id) -> WildlandResult:
        """
        Publish the given storage.
        :param storage_id: id of the storage to be published
         (user_id:/.uuid/container_uuid:/.uuid/storage_uuid)
        :return: WildlandResult
        """
        raise NotImplementedError

    def storage_unpublish(self, storage_id) -> WildlandResult:
        """
        Unpublish the given storage.
        :param storage_id: id of the storage to be unpublished
         (user_id:/.uuid/container_uuid:/.uuid/storage_uuid)
        :return: WildlandResult
        """
        raise NotImplementedError

    # TEMPLATES

    def template_create(self, name: str) -> Tuple[WildlandResult, Optional[WLTemplateFile]]:
        """
        Create a new empty template file under the provided name.
        :param name: name of the template to be created
        :return: Tuple of WildlandResult and, if creation was successful, WLTemplateFile that was
        created
        """
        raise NotImplementedError

    def template_add_storage(self, backend_type: str, backend_params: Dict[str, str],
                             template_name: str, read_only: bool = False,
                             default_cache: bool = False, watcher_interval: Optional[int] = 0,
                             access_users: Optional[list[str]] = None,
                             encrypt_manifest: bool = True) -> \
            Tuple[WildlandResult, Optional[WLTemplateFile]]:
        """
        Add a storage template to a template file.
        :param backend_type: storage type
        :param backend_params: params for the given backend as a dict of param_name, param_value.
        They must conform to parameter names as provided by supported_storage_backends
        :param template_name: name of an existing template file to use
        :param read_only: should the storage be read-only
        :param default_cache: mark template as default for container caches
        :param watcher_interval: set the storage watcher-interval in seconds
        :param access_users: limit access to this storage to the users provided here as a list of
        either user fingerprints or WL paths.
        Default: same as the container
        :param encrypt_manifest: should the storage manifest be encrypted. If this is False,
        access_users should be None. The container manifest itself might be encrypted, this does
        not change its settings.
        :return: Tuple of WildlandResult and, if adding was successful, WLTemplate that was
        modified
        """
        raise NotImplementedError

    def template_list(self) -> Tuple[WildlandResult, List[WLTemplateFile]]:
        """
        List all known templates.
        :return: WildlandResult, List of WLTemplateFiles
        """
        raise NotImplementedError

    def template_delete(self, template_name: str) -> WildlandResult:
        """
        Delete a template
        :param template_name: name of template to be deleted.
        """
        raise NotImplementedError

    def template_export(self, template_name: str) -> Tuple[WildlandResult, Optional[str]]:
        """
        Return (if possible) contents of the provided template
        :param template_name: name of the template
        """
        raise NotImplementedError

    def template_import(self, template_name: str, template_data: str) -> WildlandResult:
        """
        Import template from provided data.
        :param template_name: Name to be used for the template. If it exists, the contents
        will be replaced
        :param template_data: jinja template data
        """
        raise NotImplementedError

    # FORESTS

    def forest_create(self, storage_template: str, user_id: str,
                      access_users: Optional[List[str]] = None, encrypt: bool = True,
                      manifests_local_dir: Optional[str] = '/.manifests') -> WildlandResult:
        """
        Bootstrap a new forest
        :param storage_template: name of the template to be used for forest creation; must contain
        at least one writeable storage
        :param user_id: fingerprint of the user for whom the forest will be created
        :param access_users: list of additional users to the container to; provided as a list of
        either user fingerprints or WL paths to users
        :param encrypt: if the container should be encrypted; mutually exclusive with
        access_users
        :param manifests_local_dir: manifests local directory. Must be an absolute path
        :return: WildlandResult
        """
        raise NotImplementedError

    # MOUNTING

    def mount(self, paths_or_names: List[str], include_children: bool = True,
              include_parents: bool = True, remount: bool = True,
              import_users: bool = True, manifests_catalog: bool = False,
              callback: Callable[[WLContainer], None] = None) -> \
            Tuple[WildlandResult, List[WLContainer]]:
        """
        Mount containers given by name or path to their manifests or WL path to containers to
        be mounted.
        :param paths_or_names: list of container names, urls or WL urls to be mounted
        :param include_children: mount subcontainers/children of the containers found
        :param include_parents: mount main containers/parent containers even if
        subcontainers/children are found
        :param remount: remount already mounted containers, if found
        :param import_users: import users encountered on the WL path
        :param manifests_catalog: allow manifest catalogs themselves
        :param callback: a function that takes WLContainer and will be called before each container
        mount
        :return: Tuple of WildlandResult, List of successfully mounted containers; WildlandResult
        contains the list of containers that were not mounted for various reasons (from errors to
        being already mounted)
        """
        raise NotImplementedError

    def unmount_all(self) -> WildlandResult:
        """
        Unmount all mounted containers.
        """
        raise NotImplementedError

    def unmount_by_mount_path(self, paths: List[str], include_children: bool = True) -> \
            WildlandResult:
        """
        Unmount mounted containers by mount paths
        :param paths: list of mount paths to unmount
        :param include_children: should subcontainers/children be unmounted (default: true)
        :return: WildlandResult
        """
        raise NotImplementedError

    def unmount_by_path_or_name(self, path_or_name: List[str], include_children: bool = True) -> \
            WildlandResult:
        """
        Unmount containers given by name or path to their manifests or WL path to containers to
        be mounted.
        :param path_or_name:
        :type path_or_name:
        :param include_children: should subcontainers/children be unmounted (default: true)
        :return: WildlandResult
        """
        raise NotImplementedError

    def mount_status(self) -> Tuple[WildlandResult, List[WLContainer]]:
        """
        List all mounted containers
        :return: tuple of WildlandResult and mounted WLContainers
        """
        raise NotImplementedError<|MERGE_RESOLUTION|>--- conflicted
+++ resolved
@@ -20,9 +20,7 @@
 """
 Wildland core implementation
 """
-<<<<<<< HEAD
 from copy import deepcopy
-from pathlib import PurePosixPath
 from typing import List, Tuple, Optional, Callable, Dict
 
 from .wildland_core_api import WildlandCoreApi, ModifyMethod
@@ -30,14 +28,10 @@
     WLStorageBackend, WLStorage, WLContainer, WLObject, WLTemplateFile, WLObjectType
 from .wildland_result import WildlandResult, WLError, wildland_result
 from ..bridge import Bridge
-=======
-from typing import List, Tuple, Optional, Callable, Dict
 from pathlib import PurePosixPath, Path
-
 import wildland.core.core_utils as utils
 from wildland.manifest.manifest import Manifest
 from wildland.log import get_logger
->>>>>>> ca73883d
 from ..client import Client
 from ..container import Container
 from ..control_client import ControlClientUnableToConnectError
@@ -45,25 +39,18 @@
 from ..log import get_logger
 from ..publish import Publisher
 from ..storage import Storage
-<<<<<<< HEAD
 from ..user import User
 from ..wildland_object.wildland_object import WildlandObject
 from ..wlenv import WLEnv
-
-logger = get_logger('WLCore')
-
-=======
 from ..link import Link
 from ..wildland_object.wildland_object import WildlandObject
-from .wildland_result import WildlandResult, WLError, wildland_result
-from .wildland_core_api import WildlandCoreApi, ModifyMethod
 from .wildland_objects_api import WLBridge, WLStorageBackend, WLStorage, WLContainer, \
     WLObject, WLTemplateFile, WLObjectType
 from ..wlenv import WLEnv
 from .wildland_core_user import WildlandCoreUser
-
 logger = get_logger('core')
->>>>>>> ca73883d
+
+
 
 # Style goal: All methods must be <15 functional lines of code; if more, refactor
 
@@ -79,85 +66,9 @@
     def __init__(self, client: Client):
         # TODO: once cli is decoupled from client, this should take more raw params and initialize
         # config somewhat better
-<<<<<<< HEAD
-        self.client = client
-        self.env = WLEnv(base_dir=self.client.base_dir)
-
-    # private methods
-    @staticmethod
-    def _get_object_id(obj: WildlandObject):
-        if isinstance(obj, User):
-            return f'{obj.owner}:'
-        if isinstance(obj, Container):
-            return str(obj.uuid_path)
-        if isinstance(obj, Bridge):
-            return str(obj.paths[0])  # TODO
-        if isinstance(obj, Storage):
-            return str(obj.get_unique_publish_id())  # TODO
-        return None
-
-    def _user_to_wluser(self, user: User) -> WLUser:
-        # TODO: optimize for possible lazy loading of catalog manifests
-        wl_user = WLUser(
-            owner=user.owner,
-            id=self._get_object_id(user),
-            private_key_available=self.client.session.sig.is_private_key_available(user.owner),
-            pubkeys=deepcopy(user.pubkeys),
-            paths=[str(p) for p in user.paths],
-            manifest_catalog_description=list(user.get_catalog_descriptions()),
-            # manifest_catalog_ids=[container.uuid_path for container in user.load_catalog(False)],
-        )
-        # TODO: currently loading user's catalog messes up their catalog descriptions, which is not
-        # ideal, but it's an old bug, not introduced by WLCore
-        return wl_user
-
-    def _container_to_wlcontainer(self, container: Container) -> WLContainer:
-        wl_container = WLContainer(
-            owner=container.owner,
-            id=self._get_object_id(container),
-            paths=[str(p) for p in container.paths],
-            title=container.title,
-            categories=[str(c) for c in container.categories],
-            access_ids=[],  # TODO
-            storage_ids=[],  # TODO
-            storage_description=[],  # TODO
-        )
-        return wl_container
-
-    def _bridge_to_wl_bridge(self, bridge: Bridge) -> WLBridge:
-        wl_bridge = WLBridge(
-            owner=bridge.owner,
-            id=self._get_object_id(bridge),
-            user_pubkey=bridge.user_pubkey,
-            user_id=bridge.user_id,
-            user_location_description="",  # TODO
-            paths=[str(p) for p in bridge.paths],
-        )
-        return wl_bridge
-
-    def _storage_to_wl_storage(self, storage: Storage) -> WLStorage:
-        wl_storage = WLStorage(
-            owner=storage.owner,
-            id=self._get_object_id(storage),
-            storage_type=storage.storage_type,
-            container="",  # TODO
-            trusted=storage.trusted,
-            primary=storage.primary,
-            access_ids=[],  # TODO
-        )
-        return wl_storage
-
-    @staticmethod
-    def _wl_obj_to_wildland_object(wl_obj: WLObjectType) -> Optional[WildlandObject.Type]:
-        try:
-            return WildlandObject.Type(wl_obj.value)
-        except KeyError:
-            return None
-=======
         super().__init__(client)
         self.client = client
         self.env = WLEnv(base_dir=self.client.base_dir)
->>>>>>> ca73883d
 
     # GENERAL METHODS
     def object_info(self, yaml_data: str) -> Tuple[WildlandResult, Optional[WLObject]]:
@@ -244,11 +155,7 @@
             return result, None
 
         for obj in self.client.load_all(obj_type):
-<<<<<<< HEAD
-            if self._get_object_id(obj) == object_id:
-=======
             if utils.get_object_id(obj) == object_id:
->>>>>>> ca73883d
                 return result, str(obj.local_path)
         return result, None
 
@@ -275,47 +182,6 @@
         """
         return self.__object_get(object_type, object_name)
 
-<<<<<<< HEAD
-    @wildland_result()
-    def __object_get(self, object_type: WLObjectType, object_name: str):
-        obj_type = self._wl_obj_to_wildland_object(object_type)
-        assert obj_type
-        try:
-            wildland_object = self.client.load_object_from_name(obj_type, object_name)
-        except Exception as we:
-            result = WildlandResult()
-            result.errors.append(WLError.from_exception(we))
-            return result, None
-        if object_type == WLObjectType.USER:
-            return self._user_to_wluser(wildland_object)
-        if object_type == WLObjectType.CONTAINER:
-            return self._container_to_wlcontainer(wildland_object)
-        if object_type == WLObjectType.BRIDGE:
-            return self._bridge_to_wl_bridge(wildland_object)
-        if object_type == WLObjectType.STORAGE:
-            return self._storage_to_wl_storage(wildland_object)
-        return None
-
-    def user_get_usages(self, user_id: str) -> Tuple[WildlandResult, List[WLObject]]:
-        """
-        Get all usages of the given user in the local context, e.g. objects owned by them.
-        :param user_id: user's id
-        :return: tuple of WildlandResult and list of objects found
-        """
-        return self.__user_get_usages(user_id)
-
-    @wildland_result(default_output=[])
-    def __user_get_usages(self, user_id: str):
-        usages: List[WLObject] = []
-        result, obj = self.user_get_by_id(user_id)
-        if not result.success:
-            return result, usages
-        assert obj
-        for container in self.client.load_all(WildlandObject.Type.CONTAINER):
-            if container.owner == obj.owner:
-                usages.append(self._container_to_wlcontainer(container))
-        return usages
-=======
     @wildland_result(default_output=None)
     def __object_get(self, object_type: WLObjectType, object_name: str):
         obj_type = utils.wl_obj_to_wildland_object_type(object_type)
@@ -375,7 +241,6 @@
         path = self.client.save_new_object(obj.type, obj, name, enforce_original_bytes=True)
         logger.info('Created: %s', path)
         return utils.wildland_object_to_wl_object(obj, self.client)
->>>>>>> ca73883d
 
     def put_file(self, local_file_path: str, wl_path: str) -> WildlandResult:
         """
@@ -432,211 +297,6 @@
         """
         raise NotImplementedError
 
-<<<<<<< HEAD
-    # USER METHODS
-    def user_get_by_id(self, user_id: str) -> Tuple[WildlandResult, Optional[WLUser]]:
-        """
-        Get user from specified ID.
-        """
-        return self.__user_get_by_id(user_id)
-
-    @wildland_result(default_output=None)
-    def __user_get_by_id(self, user_id: str):
-        user_name = user_id[:-1]
-        user_obj = self.client.load_object_from_name(WildlandObject.Type.USER, user_name)
-        return self._user_to_wluser(user_obj)
-
-    def user_generate_key(self) -> Tuple[WildlandResult, Optional[str], Optional[str]]:
-        """
-        Generate a new encryption and signing key(s), store them in an appropriate location and
-        return key owner id and public key generated.
-        """
-        result = WildlandResult()
-        owner: Optional[str]
-        pubkey: Optional[str]
-        try:
-            owner, pubkey = self.client.session.sig.generate()
-        except Exception as ex:
-            result.errors.append(WLError.from_exception(ex))
-            owner, pubkey = None, None
-        return result, owner, pubkey
-
-    def user_remove_key(self, owner: str, force: bool) -> WildlandResult:
-        """
-        Remove an existing encryption/signing key. If force is False, the key will not be removed
-        if there are any users who use it as a secondary encryption key.
-        """
-        return self.__user_remove_key(owner, force)
-
-    @wildland_result()
-    def __user_remove_key(self, owner: str, force: bool):
-        result = WildlandResult()
-        possible_owners = self.client.session.sig.get_possible_owners(owner)
-        if possible_owners != [owner] and not force:
-            result.errors.append(
-                WLError(701, 'Key used by other users as secondary key and will not be deleted. '
-                             'Key should be removed manually. In the future you can use --force to '
-                             'force key deletion.', False))
-            return result
-        self.client.session.sig.remove_key(owner)
-        return result
-
-    def user_import_key(self, public_key: bytes, private_key: bytes) -> WildlandResult:
-        """
-        Import provided public and private key. The keys must follow key format appropriate for
-        used SigContext (see documentation)
-        :param public_key: bytes with public key
-        :param private_key: bytes with private key
-        :return: WildlandResult
-        """
-        raise NotImplementedError
-
-    def user_get_public_key(self, owner: str) -> Tuple[WildlandResult, Optional[str]]:
-        """
-        Return public key for the provided owner.
-        :param owner: owner fingerprint
-        :return: Tuple of WildlandResult and, if successful, this user's public key
-        """
-        return self.__user_get_pubkey(owner)
-
-    @wildland_result(default_output=None)
-    def __user_get_pubkey(self, owner):
-        _, pubkey = self.client.session.sig.load_key(owner)
-        return pubkey
-
-    def user_create(self, name: Optional[str], keys: List[str], paths: List[str]) -> \
-            Tuple[WildlandResult, Optional[WLUser]]:
-        """
-        Create a user and return information about it
-        :param name: file name for the newly created file
-        :param keys: list of user's public keys, starting with their own key
-        :param paths: list of user paths (paths must be absolute paths)
-        """
-        return self.__user_create(name, keys, paths)
-
-    @wildland_result(default_output=None)
-    def __user_create(self, name: Optional[str], keys: List[str], paths: List[str]):
-
-        if not keys:
-            result = WildlandResult()
-            result.errors.append(WLError(100, "At least one public key must be provided", False))
-            return result, None
-
-        owner = self.client.session.sig.fingerprint(keys[0])
-        user = User(
-            owner=owner,
-            pubkeys=keys,
-            paths=[PurePosixPath(p) for p in paths],
-            manifests_catalog=[],
-            client=self.client)
-
-        self.client.save_new_object(WildlandObject.Type.USER, user, name)
-        user.add_user_keys(self.client.session.sig)
-        wl_user = self._user_to_wluser(user)
-        return wl_user
-
-    def user_list(self) -> Tuple[WildlandResult, List[WLUser]]:
-        """
-        List all known users.
-        :return: WildlandResult, List of WLUsers
-        """
-        result = WildlandResult()
-        result_list = []
-        try:
-            for user in self.client.load_all(WildlandObject.Type.USER):
-                result_list.append(self._user_to_wluser(user))
-        except Exception as ex:
-            result.errors.append(WLError.from_exception(ex))
-        return result, result_list
-
-    def user_delete(self, user_id: str) -> WildlandResult:
-        """
-        Delete provided user.
-        :param user_id: User ID (in the form of user fingerprint)
-        :return: WildlandResult
-        """
-        return self.__user_delete(user_id)
-
-    @wildland_result(default_output=())
-    def __user_delete(self, user_id: str):
-        user = self.client.load_object_from_name(WildlandObject.Type.USER, user_id)
-        if not user.local_path:
-            raise FileNotFoundError('Can only delete a local manifest')
-        user.local_path.unlink()
-
-    def user_import_from_path(self, path_or_url: str, paths: List[str], bridge_owner: Optional[str],
-                              only_first: bool = False) -> Tuple[WildlandResult, Optional[WLUser]]:
-        """
-        Import user from provided url or path.
-        :param path_or_url: WL path, local path or URL
-        :param paths: list of paths for resulting bridge manifest; if omitted, will use imported
-            user's own paths
-        :param bridge_owner: specify a different-from-default user to be used as the owner of
-            created bridge manifests
-        :param only_first: import only first encountered bridge (ignored in all cases except
-            WL container paths)
-        :return: tuple of WildlandResult, imported WLUser (if import was successful
-        """
-        raise NotImplementedError
-
-    def user_import_from_data(self, yaml_data: str, paths: List[str],
-                              bridge_owner: Optional[str]) -> \
-            Tuple[WildlandResult, Optional[WLUser]]:
-        """
-        Import user from provided yaml data.
-        :param yaml_data: yaml data to be imported
-        :param paths: list of paths for resulting bridge manifest; if omitted, will use imported
-            user's own paths
-        :param bridge_owner: specify a different-from-default user to be used as the owner of
-            created bridge manifests
-        :return: tuple of WildlandResult, imported WLUser (if import was successful
-        """
-        raise NotImplementedError
-
-    def user_refresh(self, user_ids: Optional[List[str]] = None,
-                     callback: Callable[[str], None] = None) -> WildlandResult:
-        """
-        Iterates over bridges and fetches each user's file from the URL specified in the bridge
-        :param user_ids: Optional list of user_ids to refresh; if None, will refresh all users
-            with a bridge present
-        :param callback: function to be called before each refreshed user
-        :return: WildlandResult
-        """
-        raise NotImplementedError
-
-    def user_modify(self, user_id: str, manifest_field: str, operation: ModifyMethod,
-                    modify_data: List[str]) -> WildlandResult:
-        """
-        Modify user manifest
-        :param user_id: fingerprint of the user to be modified
-        :param manifest_field: field to modify; supports the following:
-            - paths
-            - manifest-catalog
-            - pubkeys
-        :param operation: operation to perform on field ('add' or 'delete')
-        :param modify_data: list of values to be added/removed
-        :return: WildlandResult
-        """
-        raise NotImplementedError
-
-    def user_publish(self, user_id) -> WildlandResult:
-        """
-        Publish the given user.
-        :param user_id: fingerprint of the user to be published
-        :return: WildlandResult
-        """
-        raise NotImplementedError
-
-    def user_unpublish(self, user_id) -> WildlandResult:
-        """
-        Unpublish the given user.
-        :param user_id: fingerprint of the user to be unpublished
-        :return: WildlandResult
-        """
-        raise NotImplementedError
-
-=======
->>>>>>> ca73883d
     # BRIDGES
     def bridge_create(self, paths: Optional[List[str]], owner: Optional[str] = None,
                       target_user: Optional[str] = None, user_url: Optional[str] = None,
@@ -857,12 +517,11 @@
         result_list = []
         try:
             for container in self.client.load_all(WildlandObject.Type.CONTAINER):
-                result_list.append(self._container_to_wlcontainer(container))
+                result_list.append(utils.container_to_wlcontainer(container))
         except Exception as ex:
             result.errors.append(WLError.from_exception(ex))
         return result, result_list
 
-<<<<<<< HEAD
     def container_delete(self, container_id: str, cascade: bool = False,
                          force: bool = False, no_unpublish: bool = False) -> WildlandResult:
         """
@@ -979,27 +638,6 @@
         container.local_path.unlink()
 
         return WildlandResult()
-=======
-    def container_delete(self, container_id: str) -> WildlandResult:
-        """
-        Delete provided container.
-        :param container_id: container ID (in the form of user_id:/.uuid/container_uuid)
-        """
-        return self.__container_delete(container_id)
-
-    @wildland_result(default_output=())
-    def __container_delete(self, container_id: str):
-        found = False
-        for container in self.client.load_all(WildlandObject.Type.CONTAINER):
-            if utils.container_to_wlcontainer(container).id == container_id:
-                if not container.local_path:
-                    raise FileNotFoundError('Can only delete a local manifest')
-                container.local_path.unlink()
-                found = True
-                break
-        if not found:
-            raise FileNotFoundError(f'Cannot find container {container_id}')
->>>>>>> ca73883d
 
     def container_duplicate(self, container_id: str, name: Optional[str] = None) -> \
             Tuple[WildlandResult, Optional[WLContainer]]:
@@ -1100,7 +738,7 @@
         result = WildlandResult()
 
         for container in self.client.load_all(WildlandObject.Type.CONTAINER):
-            if self._container_to_wlcontainer(container).id == container_id:
+            if utils.container_to_wlcontainer(container).id == container_id:
                 return result, container
 
         result.errors.append(
