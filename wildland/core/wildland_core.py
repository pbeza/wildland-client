--- conflicted
+++ resolved
@@ -48,11 +48,7 @@
 # TODO cli should get its own, simple tests with mocked methods
 
 
-<<<<<<< HEAD
-class WildlandCore(WildlandCoreContainer, WildlandCoreUser, WildlandCoreApi):
-=======
-class WildlandCore(WildlandCoreBridge, WildlandCoreUser, WildlandCoreApi):
->>>>>>> 07f110b6
+class WildlandCore(WildlandCoreContainer, WildlandCoreBridge, WildlandCoreUser, WildlandCoreApi):
     """Wildland Core implementation"""
     # All user-facing methods should be wrapped in wildland_result or otherwise assure
     # they wrap all exceptions in WildlandResult
@@ -292,333 +288,6 @@
         """
         raise NotImplementedError
 
-<<<<<<< HEAD
-    # BRIDGES
-    def bridge_create(self, paths: Optional[List[str]], owner: Optional[str] = None,
-                      target_user: Optional[str] = None, user_url: Optional[str] = None,
-                      name: Optional[str] = None) -> \
-            Tuple[WildlandResult, Optional[WLBridge]]:
-        """
-        Create a new bridge. At least one from target_user, user_url must be provided.
-        :param paths: paths for user in owner namespace (if None, will be taken from user manifest)
-        :param owner: user_id for the owner of the created bridge
-        :param target_user: user_id to whom the bridge will point. If provided, will be used to
-        verify the integrity of the target_user_url
-        :param user_url: path to the user manifest (use file:// for local file). If target_user
-        is provided, their user manifest will be first located in their manifests catalog, and only
-        as a second choice from this url.
-        If target_user is skipped, the user manifest from this path is considered trusted.
-        :param name: optional name for the newly created bridge. If omitted, will be generated
-        automatically
-        :return: tuple of WildlandResult and, if successful, the created WLBridge
-        """
-
-        return self.__bridge_create(paths, owner, target_user, user_url, name)
-
-    @wildland_result(default_output=None)
-    def __bridge_create(self, paths: Optional[List[str]], owner: Optional[str] = None,
-                        target_user: Optional[str] = None, user_url: Optional[str] = None,
-                        name: Optional[str] = None):
-
-        if not target_user and not user_url:
-            raise ValueError('Bridge creation requires at least one of: target user id, target '
-                             'user url.')
-        if user_url and not self.client.is_url(user_url):
-            user_url = self.client.local_url(Path(user_url))
-            if not self.client.is_url(user_url):
-                raise ValueError('Bridge requires user URL')
-
-        if not owner:
-            _, owner = self.env.get_default_owner()
-
-        assert owner
-
-        owner_user = self.client.load_object_from_name(WildlandObject.Type.USER, owner)
-
-        if target_user:
-            target_user_object = self.client.load_object_from_name(
-                WildlandObject.Type.USER, target_user)
-        else:
-            assert user_url
-            target_user_object = self.client.load_object_from_url(
-                WildlandObject.Type.USER, user_url, owner=owner_user.owner,
-                expected_owner=target_user)
-
-        found_manifest = self.client.find_user_manifest_within_catalog(target_user_object)
-
-        if not found_manifest:
-            if user_url and not self.client.is_local_url(user_url):
-                location = user_url
-            elif target_user_object.local_path:
-                logger.debug('Cannot find user manifest in manifests catalog. '
-                               'Using local file path.')
-                location = self.client.local_url(target_user_object.local_path)
-            elif user_url:
-                location = user_url
-            else:
-                raise FileNotFoundError('User manifest not found in manifests catalog. '
-                                        'Provide explicit url.')
-        else:
-            storage, file = found_manifest
-            file = '/' / file
-            location_link = Link(file, client=self.client, storage=storage)
-            location = location_link.to_manifest_fields(inline=True)
-
-        fingerprint = self.client.session.sig.fingerprint(target_user_object.primary_pubkey)
-
-        if paths:
-            bridge_paths = [PurePosixPath(p) for p in paths]
-        else:
-            bridge_paths = Bridge.create_safe_bridge_paths(fingerprint, target_user_object.paths)
-            logger.debug(
-                "Using user's default paths: %s", [str(p) for p in target_user_object.paths])
-
-        bridge = Bridge(
-            owner=owner_user.owner,
-            user_location=location,
-            user_pubkey=target_user_object.primary_pubkey,
-            user_id=fingerprint,
-            paths=bridge_paths,
-            client=self.client
-        )
-
-        if not name and paths:
-            # an heuristic for nicer paths
-            for path in paths:
-                if 'uuid' not in str(path):
-                    name = str(path).lstrip('/').replace('/', '_')
-                    break
-        path = self.client.save_new_object(WildlandObject.Type.BRIDGE, bridge, name)
-        logger.info("Created: %s", path)
-        return utils.bridge_to_wl_bridge(bridge)
-
-    def bridge_list(self) -> Tuple[WildlandResult, List[WLBridge]]:
-        """
-        List all known bridges.
-        :return: WildlandResult, List of WLBridges
-        """
-        result = WildlandResult()
-        result_list = []
-        try:
-            for bridge in self.client.load_all(WildlandObject.Type.BRIDGE):
-                result_list.append(utils.bridge_to_wl_bridge(bridge))
-        except Exception as ex:
-            result.errors.append(WLError.from_exception(ex))
-        return result, result_list
-
-    def bridge_delete(self, bridge_id: str) -> WildlandResult:
-        """
-        Delete provided bridge.
-        :param bridge_id: Bridge ID (in the form of user_id:/.uuid/bridge_uuid)
-        :return: WildlandResult
-        """
-        return self.__bridge_delete(bridge_id)
-
-    @wildland_result(default_output=())
-    def __bridge_delete(self, bridge_id: str):
-        for bridge in self.client.load_all(WildlandObject.Type.BRIDGE):
-            if utils.get_object_id(bridge) == bridge_id:
-                bridge.local_path.unlink()
-                return
-        raise FileNotFoundError(f'Cannot find bridge {bridge_id}')
-
-    def bridge_import(self, path_or_url: str, paths: List[str], object_owner: Optional[str],
-                      only_first: bool = False) -> Tuple[WildlandResult, Optional[WLBridge]]:
-        """
-        Import bridge from provided url or path.
-        :param path_or_url: WL path, local path or URL
-        :param paths: list of paths for resulting bridge manifest; if omitted, will use imported
-            user's own paths
-        :param object_owner: specify a different-from-default user to be used as the owner of
-            created bridge manifests
-        :param only_first: import only first encountered bridge (ignored in all cases except
-            WL container paths)
-        :return: tuple of WildlandResult, imported WLBridge (if import was successful
-        """
-        raise NotImplementedError
-
-    def bridge_import_from_data(self, yaml_data: str, paths: List[str],
-                                object_owner: Optional[str]) -> \
-            Tuple[WildlandResult, Optional[WLBridge]]:
-        """
-        Import bridge from provided yaml data.
-        :param yaml_data: yaml data to be imported
-        :param paths: list of paths for resulting bridge manifest; if omitted, will use imported
-            user's own paths
-        :param object_owner: specify a different-from-default user to be used as the owner of
-            created bridge manifests
-        :return: tuple of WildlandResult, imported WLUser (if import was successful
-        """
-        raise NotImplementedError
-
-    def bridge_modify(self, bridge_id: str, manifest_field: str, operation: ModifyMethod,
-                      modify_data: List[str]) -> WildlandResult:
-        """
-        Modify bridge manifest
-        :param bridge_id: id of the bridge to be modified, in the form of user_id:/.uuid/bridge_uuid
-        :param manifest_field: field to modify; supports the following:
-            - paths
-        :param operation: operation to perform on field ('add' or 'delete')
-=======
-    # CONTAINERS
-
-    def container_create(self, paths: List[str],
-                         access_users: Optional[List[str]] = None,
-                         encrypt_manifest: bool = True,
-                         categories: Optional[List[str]] = None,
-                         title: Optional[str] = None, owner: Optional[str] = None,
-                         name: Optional[str] = None) -> \
-            Tuple[WildlandResult, Optional[WLContainer]]:
-        """
-        Create a new container manifest
-        :param paths: container paths (must be absolute paths)
-        :param access_users: list of additional users who should be able to access this manifest;
-        provided as either user fingerprints or WL paths to users.
-        Mutually exclusive with encrypt_manifest=False
-        :param encrypt_manifest: whether container manifest should be encrypted. Default: True.
-        Mutually exclusive with a not-None access_users
-        :param categories: list of categories, will be used to generate mount paths
-        :param title: title of the container, will be used to generate mount paths
-        :param owner: owner of the container; if omitted, default owner will be used
-        :param name: name of the container to be created, used in naming container file
-        :return: Tuple of WildlandResult and, if successful, the created WLContainer
-        """
-        raise NotImplementedError
-
-    def container_list(self) -> Tuple[WildlandResult, List[WLContainer]]:
-        """
-        List all known containers.
-        :return: WildlandResult, List of WLContainers
-        """
-        raise NotImplementedError
-
-    def container_delete(self, container_id: str) -> WildlandResult:
-        """
-        Delete provided container.
-        :param container_id: container ID (in the form of user_id:/.uuid/container_uuid)
-        """
-        return self.__container_delete(container_id)
-
-    @wildland_result(default_output=())
-    def __container_delete(self, container_id: str):
-        found = False
-        for container in self.client.load_all(WildlandObject.Type.CONTAINER):
-            if utils.container_to_wlcontainer(container).id == container_id:
-                if not container.local_path:
-                    raise FileNotFoundError('Can only delete a local manifest')
-                container.local_path.unlink()
-                found = True
-                break
-        if not found:
-            raise FileNotFoundError(f'Cannot find container {container_id}')
-
-    def container_duplicate(self, container_id: str, name: Optional[str] = None) -> \
-            Tuple[WildlandResult, Optional[WLContainer]]:
-        """
-        Create a copy of the provided container at the provided friendly name, with a newly
-        generated id and copied storages
-        :param container_id: id of the container to be duplicated, in the form of
-        owner_id:/.uuid/container_uuid
-        :param name: optional name for the new container. If omitted, will be generated
-        automatically
-        :return: WildlandResult and, if duplication was successful, the new container
-        """
-        raise NotImplementedError
-
-    def container_import_from_data(self, yaml_data: str, overwrite: bool = True) -> \
-            Tuple[WildlandResult, Optional[WLContainer]]:
-        """
-        Import container from provided yaml data.
-        :param yaml_data: yaml data to be imported
-        :param overwrite: if a container of provided uuid already exists, overwrite it;
-        default: True. If this is False and the container already exists, this operation will fail.
-        :return: tuple of WildlandResult, imported WLContainer (if import was successful)
-        """
-        raise NotImplementedError
-
-    def container_create_cache(self, container_id: str, storage_template_name: str) \
-            -> WildlandResult:
-        """
-        Create cache storage for a container.
-        :param container_id: id of the container (in the form of its publish_path,
-        userid:/.uuid/container_uuid)
-        :param storage_template_name: use the specified storage template to create a new
-        cache storage (becomes primary storage for the container while mounted)
-        :return: WildlandResult
-        :rtype:
-        """
-        raise NotImplementedError
-
-    def container_delete_cache(self, container_id: str) -> WildlandResult:
-        """
-        Delete cache storage for container.
-        :param container_id: id of the container (in the form of its publish_path,
-        userid:/.uuid/container_uuid)
-        :return: WildlandResult
-        """
-        raise NotImplementedError
-
-    def container_modify(self, container_id: str, manifest_field: str, operation: ModifyMethod,
-                         modify_data: List[str]) -> WildlandResult:
-        """
-        Modify container manifest
-        :param container_id: id of the container to be modified, in the form of
-        user_id:/.uuid/container_uuid
-        :param manifest_field: field to modify; supports the following:
-            - paths
-            - categories
-            - title
-            - access
-        :param operation: operation to perform on field ('add', 'delete' or 'set')
->>>>>>> 07f110b6
-        :param modify_data: list of values to be added/removed
-        :return: WildlandResult
-        """
-        raise NotImplementedError
-
-<<<<<<< HEAD
-    def bridge_publish(self, bridge_id) -> WildlandResult:
-        """
-        Publish the given bridge.
-        :param bridge_id: id of the bridge to be published (user_id:/.uuid/bridge_uuid)
-=======
-    def container_publish(self, container_id) -> WildlandResult:
-        """
-        Publish the given container.
-        :param container_id: id of the container to be published (user_id:/.uuid/container_uuid)
->>>>>>> 07f110b6
-        :return: WildlandResult
-        """
-        raise NotImplementedError
-
-<<<<<<< HEAD
-    def bridge_unpublish(self, bridge_id) -> WildlandResult:
-        """
-        Unpublish the given bridge.
-        :param bridge_id: id of the bridge to be unpublished (user_id:/.uuid/bridge_uuid)
-=======
-    def container_unpublish(self, container_id) -> WildlandResult:
-        """
-        Unpublish the given container.
-        :param container_id: id of the container to be unpublished (user_id:/.uuid/container_uuid)
->>>>>>> 07f110b6
-        :return: WildlandResult
-        """
-        raise NotImplementedError
-
-<<<<<<< HEAD
-=======
-    def container_find(self, path: str) -> \
-            Tuple[WildlandResult, List[Tuple[WLContainer, WLStorage]]]:
-        """
-        Find container by path relative to Wildland mount root.
-        :param path: path to file (relative to Wildland mount root)
-        :return: tuple of WildlandResult and list of tuples of WLContainer, WLStorage that contain
-        the provided path
-        """
-        raise NotImplementedError
-
->>>>>>> 07f110b6
     # STORAGES
 
     def supported_storage_backends(self) -> Tuple[WildlandResult, List[WLStorageBackend]]:
