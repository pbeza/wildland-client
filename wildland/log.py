# Wildland Project
#
# Copyright (C) 2020 Golem Foundation
#
# Authors:
#                    Paweł Marczewski <pawel@invisiblethingslab.com>,
#                    Wojtek Porczyk <woju@invisiblethingslab.com>
#
# This program is free software: you can redistribute it and/or modify
# it under the terms of the GNU General Public License as published by
# the Free Software Foundation, either version 3 of the License, or
# (at your option) any later version.
#
# This program is distributed in the hope that it will be useful,
# but WITHOUT ANY WARRANTY; without even the implied warranty of
# MERCHANTABILITY or FITNESS FOR A PARTICULAR PURPOSE.  See the
# GNU General Public License for more details.
#
# You should have received a copy of the GNU General Public License
# along with this program.  If not, see <https://www.gnu.org/licenses/>.
#
# SPDX-License-Identifier: GPL-3.0-or-later

"""
Logging
"""

import logging
import logging.config


def get_logger(name):
    """
    Simple logger
    """
    logging.basicConfig(format='%(levelname)s:%(name)s:%(message)s')
    logger = logging.getLogger(name)
    return logger


class ConsoleFormatter(logging.Formatter):
    """
    A formatter that colors messages in console.
    """

    default_time_format = '%H:%M:%S'
    # https://en.wikipedia.org/wiki/ANSI_escape_code
    colors = {
        'grey': '\x1b[38;5;246m',
        'green': '\x1b[32m',
        'yellow': '\x1b[93;1m',
        'red': '\x1b[91;1m',
        'cyan': '\x1b[96m',
        'reset': '\x1b[0m',
    }

    def __init__(self, fmt, *args, **kwargs):
<<<<<<< HEAD
        fmt = ('{grey}%(asctime)s '
               '{green}[%(process)d/%(threadName)s] '
               '{cyan}[%(name)s] '
               '$COLOR%(message)s'
               '{reset}')

        fmt = fmt.format(**self.colors)
=======
        if fmt is None:
            fmt = ('{grey}%(asctime)s '
                   '{green}[%(threadName)s] '
                   '{cyan}[%(name)s] '
                   '$COLOR%(message)s'
                   '{reset}')
            fmt = fmt.format(**self.colors)
>>>>>>> 59985463
        super().__init__(fmt, *args, **kwargs)

    def format(self, record):
        result = super().format(record)
        level_color = {
            'DEBUG': 'grey',
            'INFO': 'reset',
            'WARNING': 'yellow',
            'ERROR': 'red',
            'CRITICAL': 'red',
        }.get(record.levelname, 'reset')
        result = result.replace('$COLOR', self.colors[level_color])
        return result

    def formatException(self, ei):
        result = super().formatException(ei)
        result = '{red}{result}{reset}'.format(result=result, **self.colors)
        return result


class BriefConsoleFormatter(ConsoleFormatter):
    """
    A formatter for color and brief (for users) messages in console.
    """
    colors = {
        'grey': '\x1b[38;5;246m',
        'green': '\x1b[32m',
        'yellow': '\x1b[33m',
        'red': '\x1b[31m',
        'cyan': '\x1b[36m',
        'reset': '\x1b[0m',
    }

    def __init__(self, fmt, *args, **kwargs):
        fmt = ('$COLOR$LEVEL: %(message)s'
               '{reset}')
        fmt = fmt.format(**self.colors)
        super().__init__(fmt, *args, **kwargs)

    def format(self, record):
        result = super().format(record)
        result = result.replace('$LEVEL', record.levelname.title())
        return result


def init_logging(console=True, file_path=None, level='DEBUG'):
    """
    Configure logging module.
    """

    config: dict = {
        'version': 1,
        'disable_existing_loggers': False,
        'formatters': {
            'default': {
                'class': 'logging.Formatter',
                'format': '%(asctime)s [%(process)d/%(threadName)s] %(levelname)s [%(name)s] '
                          '%(message)s',
            },
            'console': {
                'class': 'wildland.log.ConsoleFormatter',
            },
        },
        'handlers': {
            'console': {
                'class': 'logging.StreamHandler',
                'stream': 'ext://sys.stderr',
                'formatter': 'console',
            },
        },
        'root': {
            'level': level,
            'handlers': [],
        },
        'loggers': {
            'boto3': {'level': 'INFO'},
            'botocore': {'level': 'INFO'},
            's3transfer': {'level': 'INFO'},
        }
    }

    if console:
        config['root']['handlers'].append('console')

        if level not in ("DEBUG", "INFO"):
            config['formatters']['console']['class'] = 'wildland.log.BriefConsoleFormatter'

    if file_path:
        config['handlers']['file'] = {
            'class': 'logging.FileHandler',
            'filename': file_path,
            'formatter': 'default',
        }
        config['root']['handlers'].append('file')

    logging.config.dictConfig(config)<|MERGE_RESOLUTION|>--- conflicted
+++ resolved
@@ -55,23 +55,13 @@
     }
 
     def __init__(self, fmt, *args, **kwargs):
-<<<<<<< HEAD
-        fmt = ('{grey}%(asctime)s '
-               '{green}[%(process)d/%(threadName)s] '
-               '{cyan}[%(name)s] '
-               '$COLOR%(message)s'
-               '{reset}')
-
-        fmt = fmt.format(**self.colors)
-=======
         if fmt is None:
             fmt = ('{grey}%(asctime)s '
-                   '{green}[%(threadName)s] '
+                   '{green}[%(process)d/%(threadName)s] '
                    '{cyan}[%(name)s] '
                    '$COLOR%(message)s'
                    '{reset}')
             fmt = fmt.format(**self.colors)
->>>>>>> 59985463
         super().__init__(fmt, *args, **kwargs)
 
     def format(self, record):
