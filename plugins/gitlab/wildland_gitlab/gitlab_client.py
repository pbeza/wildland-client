# Wildland Project
#
# Copyright (C) 2020 Golem Foundation
#
# Authors:
#                       Maja Kostacinska <maja@wildland.io>
#
# This program is free software: you can redistribute it and/or modify
# it under the terms of the GNU General Public License as published by
# the Free Software Foundation, either version 3 of the License, or
# (at your option) any later version.
#
# This program is distributed in the hope that it will be useful,
# but WITHOUT ANY WARRANTY; without even the implied warranty of
# MERCHANTABILITY or FITNESS FOR A PARTICULAR PURPOSE.  See the
# GNU General Public License for more details.
#
# You should have received a copy of the GNU General Public License
# along with this program.  If not, see <https://www.gnu.org/licenses/>.
#
# SPDX-License-Identifier: GPL-3.0-or-later

"""
gitlab_client fetches the information necessary for exposing the issues
in the backend.
"""
from dataclasses import dataclass
from datetime import datetime
# pylint: disable=too-many-instance-attributes
# pylint: disable=no-member
<<<<<<< HEAD
from typing import List, Optional, Union, Tuple
=======
from typing import List, Optional, Union
>>>>>>> 5014289f

import gitlab
import requests
from gitlab.v4.objects.issues import ProjectIssue
from wildland.log import get_logger

logger = get_logger('GitlabClient')


@dataclass(frozen=True)
class CompactIssue:
    """
    Dataclass created for storing necessary bits of information
    extracted from the fetched issues
    """
    milestone_title: str
    project_id: Union[str, int]
    project_name: str
    title: str
    iid: int
    updated_at: datetime
    labels: List[str]
    ident: int
    issue_size: int


class GitlabClient:
    """
    Client implementation;
    Used for communicating with the GitLab server
    """

    def __init__(self, url: str, personal_token: str, project_id: Optional[Union[str, int]]):
        self.url = url
        self.personal_token = personal_token
        self.gitlab: Optional[gitlab.Gitlab] = None
        self.project_id = project_id
        self.session = requests.Session()

    def connect(self):
        """
        Creates an instance of the GitLab server necessary in order
        to obtain information about the issues
        """
        logger.debug('connecting to GitLab server')
        self.gitlab = gitlab.Gitlab(url=self.url,
                                    private_token=self.personal_token,
                                    session=self.session)

        logger.debug('connected to GitLab server')

    def disconnect(self):
        """
        Disconnects from the GitLab server
        """
        logger.debug('disconnecting from GitLab server')
        self.session.close()
        logger.debug('disconnected from GitLab server')

    def get_compact_issues(self) -> List[CompactIssue]:
        """
        Fetches the issues from the server and extracts necessary
        information from them.
        """
        tmp_issues = []
        project_names = {}
        to_return = []

        assert self.gitlab is not None
        logger.debug('fetching a list of issues from the GitLab server')
        if self.project_id:
            projects = [self.gitlab.projects.get(self.project_id)]
        else:
            # Casting RESTObject list to Project list to satisfy mypy
            projects = [gitlab.v4.objects.Project(self.gitlab.projects, i.attributes)
                        for i in self.gitlab.projects.list(membership=True)]

        for project in projects:
            tmp_issues.extend(project.issues.list(all=True, per_page=100))
            project_names[project.attributes['id']] = project.attributes['name']

        to_return = self.create_issue_list(tmp_issues, project_names)
        logger.debug('successfully retrieved issues from GitLab server')

        return to_return

    @staticmethod
    def create_issue_list(issue_list, project_names) -> List[CompactIssue]:
        """
        Transforms the issues retrieved from the server into a list of compact issues
        (instances of the CompactIssue dataclass)
        """
        to_return = []
        for issue in issue_list:
            if issue.attributes['milestone']:
                m_title = (issue.attributes['milestone']).get('title')
            else:
                m_title = None

            if issue.attributes['description']:
                size = len(issue.attributes['description'])
            else:
                size = 0

            update = datetime.fromisoformat(issue.attributes['updated_at'].replace('Z', '+00:00'))
            name = project_names.get(issue.attributes['project_id'])
            to_return.append(CompactIssue(milestone_title=m_title,
                                          project_id=issue.attributes['project_id'],
                                          project_name=name,
                                          title=issue.attributes['title'],
                                          iid=issue.attributes['iid'],
                                          updated_at=update,
                                          labels=issue.attributes['labels'],
                                          ident=issue.attributes['id'],
                                          issue_size=size))

        return to_return

    @staticmethod
    def _create_issue_content(issue: ProjectIssue) -> str:
        try:
            description = issue.attributes['description']
            description = description.replace("\n", "  \n")
            description += "  \n"
        except AttributeError:
            description = 'None'
<<<<<<< HEAD
        created_at: str = issue.attributes['created_at']
        created_at: datetime = datetime.strptime(created_at, "%Y-%m-%dT%H:%M:%S.%fZ")
        created_at = created_at.strftime("%Y-%m-%d %H:%M")
        labels = " | ".join(issue.attributes['labels'])
        if labels == "": labels = None
        milestone = issue.attributes['milestone']
        epic = issue.attributes['epic']
        author = issue.attributes['author']['name']
        author_url = issue.attributes['author']['web_url']
        assignees: List[Tuple] = [(item['name'], item['web_url']) for item in issue.attributes['assignees']]
        assignees: List[str] = [f"[{at[0]}]({at[1]})" for at in assignees]
        assignees: str = " | ".join(assignees)
        if assignees == "": assignees = None
=======
        created_at_str = issue.attributes['created_at']
        created_at_dt: datetime = datetime.strptime(created_at_str, "%Y-%m-%dT%H:%M:%S.%fZ")
        created_at = created_at_dt.strftime("%Y-%m-%d %H:%M")
        labels = " | ".join(issue.attributes['labels'])
        if labels == "":
            labels = 'None'
        milestone = issue.attributes['milestone']
        epic_attr = issue.attributes['epic']
        if epic_attr is None:
            epic = 'None'
        else:
            epic = epic_attr['title']
        author = issue.attributes['author']['name']
        author_url = issue.attributes['author']['web_url']
        assignees_tuples = [(a['name'], a['web_url']) for a in issue.attributes['assignees']]
        assignees_strings = [f"[{at[0]}]({at[1]})" for at in assignees_tuples]
        assignees: str = " | ".join(assignees_strings)
        if assignees == "":
            assignees = 'None'
>>>>>>> 5014289f
        web_url = issue.attributes['web_url']
        ref_link = issue.attributes['references']['full']

        markdown_text = f""">  \n
> created at: `{created_at}`  
> labels: `{labels}`  
> milestone: `{milestone}`  
> epic: `{epic}`  
> author: [{author}]({author_url})  
> assignees: `{assignees}`  
> web_url: [{ref_link}]({web_url})  

## description
{description}
"""
        return markdown_text

    def get_issue_description(self, issue: CompactIssue) -> str:
        """
        Fetches a description of a single issue from the server
        """
        logger.debug('retrieveing the issue description:')

        assert self.gitlab is not None
<<<<<<< HEAD
=======
        #pylint: disable=line-too-long
>>>>>>> 5014289f
        retrieved_issue: ProjectIssue = (self.gitlab.projects.get(issue.project_id)).issues.get(issue.iid)
        return self._create_issue_content(retrieved_issue)<|MERGE_RESOLUTION|>--- conflicted
+++ resolved
@@ -28,11 +28,7 @@
 from datetime import datetime
 # pylint: disable=too-many-instance-attributes
 # pylint: disable=no-member
-<<<<<<< HEAD
-from typing import List, Optional, Union, Tuple
-=======
 from typing import List, Optional, Union
->>>>>>> 5014289f
 
 import gitlab
 import requests
@@ -159,21 +155,6 @@
             description += "  \n"
         except AttributeError:
             description = 'None'
-<<<<<<< HEAD
-        created_at: str = issue.attributes['created_at']
-        created_at: datetime = datetime.strptime(created_at, "%Y-%m-%dT%H:%M:%S.%fZ")
-        created_at = created_at.strftime("%Y-%m-%d %H:%M")
-        labels = " | ".join(issue.attributes['labels'])
-        if labels == "": labels = None
-        milestone = issue.attributes['milestone']
-        epic = issue.attributes['epic']
-        author = issue.attributes['author']['name']
-        author_url = issue.attributes['author']['web_url']
-        assignees: List[Tuple] = [(item['name'], item['web_url']) for item in issue.attributes['assignees']]
-        assignees: List[str] = [f"[{at[0]}]({at[1]})" for at in assignees]
-        assignees: str = " | ".join(assignees)
-        if assignees == "": assignees = None
-=======
         created_at_str = issue.attributes['created_at']
         created_at_dt: datetime = datetime.strptime(created_at_str, "%Y-%m-%dT%H:%M:%S.%fZ")
         created_at = created_at_dt.strftime("%Y-%m-%d %H:%M")
@@ -193,7 +174,6 @@
         assignees: str = " | ".join(assignees_strings)
         if assignees == "":
             assignees = 'None'
->>>>>>> 5014289f
         web_url = issue.attributes['web_url']
         ref_link = issue.attributes['references']['full']
 
@@ -218,9 +198,6 @@
         logger.debug('retrieveing the issue description:')
 
         assert self.gitlab is not None
-<<<<<<< HEAD
-=======
         #pylint: disable=line-too-long
->>>>>>> 5014289f
         retrieved_issue: ProjectIssue = (self.gitlab.projects.get(issue.project_id)).issues.get(issue.iid)
         return self._create_issue_content(retrieved_issue)