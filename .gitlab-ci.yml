stages:
  - build
  - test
  - docs

before_script:
  - mkdir -p --mode=0777 artifacts artifacts/htmlcov

variables:
  CONTAINER_TEST_IMAGE: $CI_REGISTRY_IMAGE:$CI_COMMIT_REF_SLUG
  CONTAINER_TEST_IMAGE_IMAP: $CI_REGISTRY_IMAGE:$CI_COMMIT_REF_SLUG-imap
  CONTAINER_TEST_IMAGE_HOWTO: $CI_REGISTRY_IMAGE:$CI_COMMIT_REF_SLUG-howto
  CONTAINER_RELEASE_IMAGE: $CI_REGISTRY_IMAGE:latest

build:
  stage: build
  image: docker/compose:latest
  services:
    - docker:dind
  script:
    - cd ci
    - docker-compose build
    - docker tag wildland-client-ci $CONTAINER_TEST_IMAGE
    - docker tag wildland-client-ci-imap $CONTAINER_TEST_IMAGE_IMAP
    - docker tag wildland-client-ci-howto $CONTAINER_TEST_IMAGE_HOWTO
    - docker login -u $CI_REGISTRY_USER -p $CI_REGISTRY_PASSWORD $CI_REGISTRY
    - docker push $CONTAINER_TEST_IMAGE
    - docker push $CONTAINER_TEST_IMAGE_IMAP
    - docker push $CONTAINER_TEST_IMAGE_HOWTO

lint:
  stage: test
  image: $CONTAINER_TEST_IMAGE
  script:
    - ./ci/ci-lint

mypy:
  stage: test
  image: $CONTAINER_TEST_IMAGE
  script:
    - ./ci/ci-mypy wildland
  artifacts:
    reports:
      junit: artifacts/wildland-mypy.xml

mypy-plugins:
  stage: test
  image: $CONTAINER_TEST_IMAGE
  script:
    - ./ci/ci-mypy --junit-xml artifacts/wildland-mypy-plugins.xml plugins
  artifacts:
    reports:
      junit: artifacts/wildland-mypy-plugins.xml

pytest:
  stage: test
  image: $CONTAINER_TEST_IMAGE
  script:
    - export PYTEST_ADDOPTS="--color=yes"
    - ./ci/ci-pytest
  artifacts:
    paths:
      - artifacts/htmlcov/
    reports:
      junit: artifacts/wildland.xml
      cobertura: artifacts/coverage.xml
  coverage: '/TOTAL.*\s(\d+)%/'

bear-test:
  stage: test
  image: $CONTAINER_TEST_IMAGE
  script:
    - ./ci/wildland-test-runner.sh ./ci/ci-bear

gitlab-test:
  stage: test
  image: $CONTAINER_TEST_IMAGE
  script:
    - ./ci/ci-gitlab-test
<<<<<<< HEAD
 
=======
    
git-test:
    stage: test
    image: $CONTAINER_TEST_IMAGE
    script:
        - ./ci/ci-git-test
>>>>>>> 0da47dd4

gitlab-graphql-test:
    stage: test
    image: $CONTAINER_TEST_IMAGE
    script:
      - ./ci/ci-gitlab-graphql-test

imap-test:
  stage: test
  image: $CONTAINER_TEST_IMAGE_IMAP
  script:
    - ./ci/ci-imap-test

ipfs-test:
  stage: test
  image: $CONTAINER_TEST_IMAGE
  script:
    - ./ci/ci-ipfs

s3-test:
  stage: test
  image: $CONTAINER_TEST_IMAGE
  script:
    - ./ci/ci-s3

encrypted-test:
  stage: test
  image: $CONTAINER_TEST_IMAGE
  script:
    - ./ci/ci-encrypted

dropbox-test:
  allow_failure: true
  stage: test
  image: $CONTAINER_TEST_IMAGE
  script:
    - ./ci/ci-dropbox $DROPBOX_TEST_ACCESS_TOKEN

googledrive-test:
  stage: test
  image: $CONTAINER_TEST_IMAGE
  script:
    - ./ci/ci-googledrive "$GOOGLEDRIVE_TEST_ACCESS_TOKEN"

howto-quick-start-test:
  stage: test
  image: $CONTAINER_TEST_IMAGE_HOWTO
  script:
    - ./ci/howto-quick-start

howto-sharing-test:
  stage: test
  image: $CONTAINER_TEST_IMAGE_HOWTO
  script:
    - ./ci/howto-sharing-and-access-control

howto-forest-creation-test:
  stage: test
  image: $CONTAINER_TEST_IMAGE_HOWTO
  script:
    - ./ci/howto-forest-creation

howto-group-users-test:
  stage: test
  image: $CONTAINER_TEST_IMAGE_HOWTO
  script:
    - ./ci/howto-group-users

howto-encryption-backend-test:
  stage: test
  image: $CONTAINER_TEST_IMAGE_HOWTO
  script:
    - ./ci/howto-encryption-backend

smoke-test:
  stage: test
  image: docker/compose:latest
  services:
    - docker:dind
  script:
    - ./wildland-docker.sh wl-smoke-test < /dev/null

pages-test:
  stage: test
  image: $CONTAINER_TEST_IMAGE
  except:
    - master
  script:
    - ./ci/ci-docs
  artifacts:
    paths:
      - artifacts/docs

pages:
  stage: docs
  image: $CONTAINER_TEST_IMAGE
  dependencies:
    - pytest
  only:
    - master
  script:
    - ./ci/ci-docs
    - cp -r artifacts/docs/html public
    - cp -r artifacts/docs/man public/man
    - cp -r artifacts/htmlcov public/coverage
  artifacts:
    paths:
      - public/<|MERGE_RESOLUTION|>--- conflicted
+++ resolved
@@ -77,16 +77,12 @@
   image: $CONTAINER_TEST_IMAGE
   script:
     - ./ci/ci-gitlab-test
-<<<<<<< HEAD
- 
-=======
-    
+
 git-test:
     stage: test
     image: $CONTAINER_TEST_IMAGE
     script:
         - ./ci/ci-git-test
->>>>>>> 0da47dd4
 
 gitlab-graphql-test:
     stage: test
