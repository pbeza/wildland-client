#!/bin/bash -e

sudo chown -R user:user /dev/null
. /home/user/env/bin/activate

<<<<<<< HEAD
pip install . plugins/* gunicorn uvloop httptools easywebdav Pillow
=======
# --no-deps is provided in order to run service in offline mode.
# 'install_requires' such as 'pybear @ git+https://github.com/golemfoundation/pybear#egg=0.0.20200914'
# makes pip requesting network access on startup. This is unsuitable for offline mode.
pip install --no-deps -q . plugins/*
>>>>>>> 50f62dd8

export EDITOR=vim
export PATH=/home/user/wildland-client:/home/user/wildland-client/docker:$PATH
export __fish_prompt_hostname="$HOSTNAME"
export LC_ALL=C.UTF-8
export XDG_RUNTIME_DIR=/tmp/docker-user-runtime

mkdir -p /tmp/docker-user-runtime

MOUNT_DIR="$HOME/wildland"
mkdir "$MOUNT_DIR"

# workaround for https://github.com/docker/distribution/issues/2853
sudo chmod 666 /dev/fuse

<<<<<<< HEAD
export __fish_prompt_hostname="wildland-client"
export EDITOR=vim

mkdir /home/user/gunicorn
cd /home/user/wildland-client/wildland/api
gunicorn -c /home/user/wildland-client/gunicorn.py --daemon

=======
# start apache
>>>>>>> 50f62dd8
sudo /etc/init.d/apache2 start

sudo chown -R user.user ~/.config ~/storage
# migration from ~/mnt to ~/wildland
if [ -e ~/.config/wildland/config.yaml ]; then
    sed -i '/^mount-dir: .*\/mnt/d' ~/.config/wildland/config.yaml
fi
if ! grep -q '^mount-dir:' ~/.config/wildland/config.yaml 2>/dev/null; then
    # fresh start?
    mkdir -p ~/.config/wildland
    echo "mount-dir: $MOUNT_DIR" >> ~/.config/wildland/config.yaml
fi

cd /home/user

#
# BEGIN SHELL CONFIGURATION
#

# remove "(env) " prompt prefix when activating venv
sed -i 's/(env) //'  /home/user/env/bin/activate.fish

# modify default PATH too if another one wants to
# open another fish shell in the running container
mkdir -p /home/user/.config/fish
cat >> /home/user/.config/fish/config.fish << EOF
set -gx PATH /home/user/wildland-client /home/user/wildland-client/docker $PATH

# it prevents issue when doing fish in fish on venv activation
if test -z "$VIRTUAL_ENV"
    source /home/user/env/bin/activate.fish
end
EOF

# minimal screen configuration for FISH as default SHELL
cat > .screenrc << EOF
shell /bin/bash
EOF

#
# END SHELL CONFIGURATION
#

ipfs init &> /dev/null
ipfs config Addresses.Gateway "/ip4/127.0.0.1/tcp/8888" # 8080 is already taken

printf "\nWebDAV server is running at dav://localhost:8080/\n\n"

if [ -n "$1" ]; then
    exec "$@"
else
    bash
fi<|MERGE_RESOLUTION|>--- conflicted
+++ resolved
@@ -3,14 +3,11 @@
 sudo chown -R user:user /dev/null
 . /home/user/env/bin/activate
 
-<<<<<<< HEAD
-pip install . plugins/* gunicorn uvloop httptools easywebdav Pillow
-=======
+
 # --no-deps is provided in order to run service in offline mode.
 # 'install_requires' such as 'pybear @ git+https://github.com/golemfoundation/pybear#egg=0.0.20200914'
 # makes pip requesting network access on startup. This is unsuitable for offline mode.
-pip install --no-deps -q . plugins/*
->>>>>>> 50f62dd8
+pip install --no-deps -q . plugins/* gunicorn uvloop httptools easywebdav Pillow
 
 export EDITOR=vim
 export PATH=/home/user/wildland-client:/home/user/wildland-client/docker:$PATH
@@ -26,17 +23,12 @@
 # workaround for https://github.com/docker/distribution/issues/2853
 sudo chmod 666 /dev/fuse
 
-<<<<<<< HEAD
-export __fish_prompt_hostname="wildland-client"
-export EDITOR=vim
 
+# start apache
 mkdir /home/user/gunicorn
 cd /home/user/wildland-client/wildland/api
 gunicorn -c /home/user/wildland-client/gunicorn.py --daemon
 
-=======
-# start apache
->>>>>>> 50f62dd8
 sudo /etc/init.d/apache2 start
 
 sudo chown -R user.user ~/.config ~/storage
